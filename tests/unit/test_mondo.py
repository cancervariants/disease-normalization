--- conflicted
+++ resolved
@@ -102,15 +102,9 @@
         "concept_id": "mondo:0004099",
         "label": "adult cystic teratoma",
         "aliases": ["cystic teratoma of adults"],
-<<<<<<< HEAD
-        "other_identifiers": ["ncit:C9012"],
-        "xrefs": ["umls:C1368888", "DOID:7079"],
         "pediatric_disease": False,
-=======
         "other_identifiers": ["ncit:C9012", "DOID:7079"],
         "xrefs": ["umls:C1368888"],
-        "pediatric": False,
->>>>>>> 599e4d1a
     }
 
 
