"""Test MONDO ETL methods."""
import pytest

from disease.query import QueryHandler
from disease.schemas import Disease, MatchType, SourceName


@pytest.fixture(scope="module")
def mondo():
    """Build Mondo ETL test fixture."""

    class QueryGetter:
        def __init__(self):
            self.query_handler = QueryHandler()

        def search(self, query_str):
            response = self.query_handler.search(query_str, keyed=True, incl="mondo")
            return response.source_matches[SourceName.MONDO]

    return QueryGetter()


@pytest.fixture(scope="module")
def neuroblastoma():
    """Construct a test fixture for neuroblastoma"""
<<<<<<< HEAD
    return Disease(
        **{
            "concept_id": "mondo:0005072",
            "label": "neuroblastoma",
            "aliases": [
                "neural Crest tumor, malignant",
                "neuroblastoma (Schwannian Stroma-poor)",
                "neuroblastoma, malignant",
            ],
            "xrefs": [
                "ncit:C3270",
                "DOID:769",
                "oncotree:NBL",
            ],
            "associated_with": [
                "orphanet:635",
                "nifstd:birnlex_12631",
                "umls:C0027819",
                "gard:0007185",
                "meddra:10029260",
                "icdo:9500/3",
                "umls:CN205405",
                "efo:0000621",
                "mesh:D009447",
            ],
            "pediatric_disease": None,
        }
    )


@pytest.fixture(scope="module")
=======
    return Disease(**{
        "concept_id": "mondo:0005072",
        "label": "neuroblastoma",
        "aliases": [
            "neural Crest tumor, malignant",
            "neuroblastoma (Schwannian Stroma-poor)",
            "neuroblastoma, malignant"
        ],
        "xrefs": [
            "ncit:C3270",
            "DOID:769",
            "oncotree:NBL",
        ],
        "associated_with": [
            "orphanet:635",
            "umls:C0027819",
            "umls:CN205405",
            "gard:0007185",
            "efo:0000621",
            "mesh:D009447"
        ],
        "pediatric_disease": None,
    })


@pytest.fixture(scope='module')
>>>>>>> 57a1dec7
def richter_syndrome():
    """Construct a test fixture for Richter Syndrome"""
    return Disease(
        **{
            "concept_id": "mondo:0002083",
            "label": "Richter syndrome",
            "aliases": [
                "Richter's syndrome",
                "Richter transformation",
                "Richter's transformation",
            ],
            "xrefs": ["ncit:C35424", "DOID:1703"],
            "associated_with": [
                "umls:C0349631",
                "gard:0007578",
            ],
            "pediatric_disease": None,
        }
    )


@pytest.fixture(scope="module")
def pediatric_liposarcoma():
    """Construct a test fixture for pediatric liposarcoma. Tests the
    pediatric flag.
    """
    return Disease(
        **{
            "concept_id": "mondo:0003587",
            "label": "pediatric liposarcoma",
            "aliases": [
                "childhood liposarcoma",
            ],
            "xrefs": ["DOID:5695", "ncit:C8091"],
            "associated_with": ["umls:C0279984"],
            "pediatric_disease": True,
        }
    )


@pytest.fixture(scope="module")
def cystic_teratoma_adult():
    """Construct a test fixture for adult cystic teratoma. Tests the
    pediatric flag.
    """
    return Disease(
        **{
            "concept_id": "mondo:0004099",
            "label": "adult cystic teratoma",
            "aliases": ["cystic teratoma of adults"],
            "pediatric_disease": None,
            "xrefs": ["ncit:C9012", "DOID:7079"],
            "associated_with": ["umls:C1368888"],
        }
    )


@pytest.fixture(scope="module")
def nsclc():
    """Construct a test fixture for non small cell lung cancer."""
<<<<<<< HEAD
    return Disease(
        **{
            "concept_id": "mondo:0005233",
            "label": "non-small cell lung carcinoma",
            "aliases": [
                "NSCLC - non-small cell lung cancer",
                "non-small cell lung carcinoma (disease)",
                "non-small cell carcinoma of lung",
                "non-small cell carcinoma of the lung",
                "non-small cell cancer of lung",
                "non-small cell lung cancer",
                "non-small cell cancer of the lung",
                "NSCLC",
            ],
            "xrefs": ["ncit:C2926", "oncotree:NSCLC", "DOID:3908"],
            "associated_with": [
                "mesh:D002289",
                "umls:C0007131",
                "efo:0003060",
                "kegg.disease:05223",
                "HP:0030358",
                "orphanet:488201",
            ],
        }
    )


def test_concept_id_match(
    mondo, neuroblastoma, richter_syndrome, pediatric_liposarcoma, compare_records
):
=======
    return Disease(**{
        "concept_id": "mondo:0005233",
        "label": "non-small cell lung carcinoma",
        "aliases": [
            "NSCLC - non-small cell lung cancer",
            "non-small cell lung carcinoma (disease)",
            "non-small cell carcinoma of lung",
            "non-small cell carcinoma of the lung",
            "non-small cell cancer of lung",
            "non-small cell lung cancer",
            "non-small cell cancer of the lung",
            "NSCLC"
        ],
        "xrefs": ["ncit:C2926", "oncotree:NSCLC", "DOID:3908"],
        "associated_with": [
            "mesh:D002289",
            "umls:C0007131",
            "efo:0003060",
            "orphanet:488201"
        ]
    })


def test_concept_id_match(mondo, neuroblastoma, richter_syndrome,
                          pediatric_liposarcoma, compare_records):
>>>>>>> 57a1dec7
    """Test that concept ID search resolves to correct record"""
    response = mondo.search("mondo:0005072")
    assert response.match_type == MatchType.CONCEPT_ID
    assert len(response.records) == 1
    actual_disease = response.records[0]
    compare_records(actual_disease, neuroblastoma)

    response = mondo.search("mondo:0002083")
    assert response.match_type == MatchType.CONCEPT_ID
    assert len(response.records) == 1
    actual_disease = response.records[0]
    compare_records(actual_disease, richter_syndrome)

    response = mondo.search("MONDO:0005072")
    assert response.match_type == MatchType.CONCEPT_ID
    assert len(response.records) == 1
    actual_disease = response.records[0]
    compare_records(actual_disease, neuroblastoma)

    response = mondo.search("mondo:0003587")
    assert response.match_type == MatchType.CONCEPT_ID
    assert len(response.records) == 1
    actual_disease = response.records[0]
    compare_records(actual_disease, pediatric_liposarcoma)

    response = mondo.search("0002083")
    assert response.match_type == MatchType.NO_MATCH


def test_label_match(
    mondo,
    neuroblastoma,
    richter_syndrome,
    pediatric_liposarcoma,
    cystic_teratoma_adult,
    compare_records,
):
    """Test that label search resolves to correct record."""
    response = mondo.search("Neuroblastoma")
    assert response.match_type == MatchType.LABEL
    assert len(response.records) == 1
    actual_disease = response.records[0]
    compare_records(actual_disease, neuroblastoma)

    response = mondo.search("NEUROBLASTOMA")
    assert response.match_type == MatchType.LABEL
    assert len(response.records) == 1
    actual_disease = response.records[0]
    compare_records(actual_disease, neuroblastoma)

    response = mondo.search("richter syndrome")
    assert response.match_type == MatchType.LABEL
    assert len(response.records) == 1
    actual_disease = response.records[0]
    compare_records(actual_disease, richter_syndrome)

    response = mondo.search("pediatric liposarcoma")
    assert response.match_type == MatchType.LABEL
    assert len(response.records) == 1
    actual_disease = response.records[0]
    compare_records(actual_disease, pediatric_liposarcoma)

    response = mondo.search("Adult Cystic Teratoma")
    assert response.match_type == MatchType.LABEL
    assert len(response.records) == 1
    actual_disease = response.records[0]
    compare_records(actual_disease, cystic_teratoma_adult)


def test_alias_match(mondo, neuroblastoma, richter_syndrome, compare_records):
    """Test that alias search resolves to correct record."""
    response = mondo.search("neuroblastoma, malignant")
    assert response.match_type == MatchType.ALIAS
    assert len(response.records) == 1
    actual_disease = response.records[0]
    compare_records(actual_disease, neuroblastoma)

    response = mondo.search("RICHTER TRANSFORMATION")
    assert response.match_type == MatchType.ALIAS
    assert len(response.records) == 1
    actual_disease = response.records[0]
    compare_records(actual_disease, richter_syndrome)

    response = mondo.search("Neuroblastoma, Malignant")
    assert response.match_type == MatchType.ALIAS
    assert len(response.records) == 1
    actual_disease = response.records[0]
    compare_records(actual_disease, neuroblastoma)

    response = mondo.search("neuroblastoma (Schwannian Stroma-poor)")
    assert response.match_type == MatchType.ALIAS
    assert len(response.records) == 1
    actual_disease = response.records[0]
    compare_records(actual_disease, neuroblastoma)

    response = mondo.search("Richter's transformation")
    assert response.match_type == MatchType.ALIAS
    assert len(response.records) == 1
    actual_disease = response.records[0]
    compare_records(actual_disease, richter_syndrome)

    response = mondo.search("Richter's syndrome")
    assert response.match_type == MatchType.ALIAS
    assert len(response.records) == 1
    actual_disease = response.records[0]
    compare_records(actual_disease, richter_syndrome)

    response = mondo.search("neuroblastoma Schwannian Stroma-poor")
    assert response.match_type == MatchType.NO_MATCH


def test_xref_match(
    mondo,
    neuroblastoma,
    richter_syndrome,
    pediatric_liposarcoma,
    nsclc,
    compare_records,
):
    """Test that xref search resolves to correct record."""
    response = mondo.search("DOID:769")
    assert response.match_type == MatchType.XREF
    assert len(response.records) == 1
    actual_disease = response.records[0]
    compare_records(actual_disease, neuroblastoma)

    response = mondo.search("ncit:c8091")
    assert response.match_type == MatchType.XREF
    assert len(response.records) == 1
    actual_disease = response.records[0]
    compare_records(actual_disease, pediatric_liposarcoma)

    response = mondo.search("oncotree:NSCLC")
    assert response.match_type == MatchType.XREF
    assert len(response.records) == 1
    actual_disease = response.records[0]
    compare_records(actual_disease, nsclc)

    response = mondo.search("ncit:C2926")
    assert response.match_type == MatchType.XREF
    assert len(response.records) == 1
    actual_disease = response.records[0]
    compare_records(actual_disease, nsclc)


def test_associated_with_match(
    mondo, neuroblastoma, richter_syndrome, pediatric_liposarcoma, compare_records
):
    """Test that associated_with search resolves to correct record."""
<<<<<<< HEAD
    response = mondo.search("icdo:9500/3")
=======
    response = mondo.search("orphanet:635")
>>>>>>> 57a1dec7
    assert response.match_type == MatchType.ASSOCIATED_WITH
    assert len(response.records) == 1
    actual_disease = response.records[0]
    compare_records(actual_disease, neuroblastoma)

    response = mondo.search("gard:0007578")
    assert response.match_type == MatchType.ASSOCIATED_WITH
    assert len(response.records) == 1
    actual_disease = response.records[0]
    compare_records(actual_disease, richter_syndrome)

    response = mondo.search("UMLS:C0279984")
    assert response.match_type == MatchType.ASSOCIATED_WITH
    assert len(response.records) == 1
    actual_disease = response.records[0]
    compare_records(actual_disease, pediatric_liposarcoma)


def test_meta(mondo):
    """Test that meta field is correct."""
    response = mondo.search("neuroblastoma")
    assert response.source_meta_.data_license == "CC BY 4.0"
    assert (
        response.source_meta_.data_license_url
        == "https://creativecommons.org/licenses/by/4.0/legalcode"
    )
    assert response.source_meta_.version == "2022-10-11"
    assert (
        response.source_meta_.data_url
        == "https://mondo.monarchinitiative.org/pages/download/"
    )
    assert (
        response.source_meta_.rdp_url == "http://reusabledata.org/monarch.html"
    )  # noqa: E501
    assert response.source_meta_.data_license_attributes == {
        "non_commercial": False,
        "share_alike": False,
        "attribution": True,
    }<|MERGE_RESOLUTION|>--- conflicted
+++ resolved
@@ -23,7 +23,6 @@
 @pytest.fixture(scope="module")
 def neuroblastoma():
     """Construct a test fixture for neuroblastoma"""
-<<<<<<< HEAD
     return Disease(
         **{
             "concept_id": "mondo:0005072",
@@ -40,12 +39,9 @@
             ],
             "associated_with": [
                 "orphanet:635",
-                "nifstd:birnlex_12631",
                 "umls:C0027819",
+                "umls:CN205405",
                 "gard:0007185",
-                "meddra:10029260",
-                "icdo:9500/3",
-                "umls:CN205405",
                 "efo:0000621",
                 "mesh:D009447",
             ],
@@ -55,34 +51,6 @@
 
 
 @pytest.fixture(scope="module")
-=======
-    return Disease(**{
-        "concept_id": "mondo:0005072",
-        "label": "neuroblastoma",
-        "aliases": [
-            "neural Crest tumor, malignant",
-            "neuroblastoma (Schwannian Stroma-poor)",
-            "neuroblastoma, malignant"
-        ],
-        "xrefs": [
-            "ncit:C3270",
-            "DOID:769",
-            "oncotree:NBL",
-        ],
-        "associated_with": [
-            "orphanet:635",
-            "umls:C0027819",
-            "umls:CN205405",
-            "gard:0007185",
-            "efo:0000621",
-            "mesh:D009447"
-        ],
-        "pediatric_disease": None,
-    })
-
-
-@pytest.fixture(scope='module')
->>>>>>> 57a1dec7
 def richter_syndrome():
     """Construct a test fixture for Richter Syndrome"""
     return Disease(
@@ -143,7 +111,6 @@
 @pytest.fixture(scope="module")
 def nsclc():
     """Construct a test fixture for non small cell lung cancer."""
-<<<<<<< HEAD
     return Disease(
         **{
             "concept_id": "mondo:0005233",
@@ -163,8 +130,6 @@
                 "mesh:D002289",
                 "umls:C0007131",
                 "efo:0003060",
-                "kegg.disease:05223",
-                "HP:0030358",
                 "orphanet:488201",
             ],
         }
@@ -174,33 +139,6 @@
 def test_concept_id_match(
     mondo, neuroblastoma, richter_syndrome, pediatric_liposarcoma, compare_records
 ):
-=======
-    return Disease(**{
-        "concept_id": "mondo:0005233",
-        "label": "non-small cell lung carcinoma",
-        "aliases": [
-            "NSCLC - non-small cell lung cancer",
-            "non-small cell lung carcinoma (disease)",
-            "non-small cell carcinoma of lung",
-            "non-small cell carcinoma of the lung",
-            "non-small cell cancer of lung",
-            "non-small cell lung cancer",
-            "non-small cell cancer of the lung",
-            "NSCLC"
-        ],
-        "xrefs": ["ncit:C2926", "oncotree:NSCLC", "DOID:3908"],
-        "associated_with": [
-            "mesh:D002289",
-            "umls:C0007131",
-            "efo:0003060",
-            "orphanet:488201"
-        ]
-    })
-
-
-def test_concept_id_match(mondo, neuroblastoma, richter_syndrome,
-                          pediatric_liposarcoma, compare_records):
->>>>>>> 57a1dec7
     """Test that concept ID search resolves to correct record"""
     response = mondo.search("mondo:0005072")
     assert response.match_type == MatchType.CONCEPT_ID
@@ -315,7 +253,6 @@
 def test_xref_match(
     mondo,
     neuroblastoma,
-    richter_syndrome,
     pediatric_liposarcoma,
     nsclc,
     compare_records,
@@ -350,11 +287,7 @@
     mondo, neuroblastoma, richter_syndrome, pediatric_liposarcoma, compare_records
 ):
     """Test that associated_with search resolves to correct record."""
-<<<<<<< HEAD
-    response = mondo.search("icdo:9500/3")
-=======
     response = mondo.search("orphanet:635")
->>>>>>> 57a1dec7
     assert response.match_type == MatchType.ASSOCIATED_WITH
     assert len(response.records) == 1
     actual_disease = response.records[0]
