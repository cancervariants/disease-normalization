[
  {
    "label_and_type": "ncit:c2926##identity",
    "concept_id": "ncit:C2926",
    "label": "Lung Non-Small Cell Carcinoma",
    "aliases": [
      "Non Small Cell Lung Cancer NOS",
      "Non-Small Cell Lung Cancer",
      "Non-Small Cell Cancer of the Lung",
      "NSCLC",
      "non-small cell lung cancer",
      "Non-Small Cell Carcinoma of the Lung",
      "Non-Small Cell Cancer of Lung",
      "Non-small cell lung cancer, NOS",
      "Non-Small Cell Carcinoma of Lung",
      "NSCLC - Non-Small Cell Lung Cancer",
      "Non-Small Cell Lung Carcinoma"
    ],
    "xrefs": ["umls:C0007131"],
    "src_name": "NCIt"
  },
  {
    "label_and_type": "lung non-small cell carcinoma##label",
    "concept_id": "ncit:c2926",
    "src_name": "NCIt"
  },
  {
    "label_and_type": "non-small cell cancer of the lung##alias",
    "concept_id": "ncit:c2926",
    "src_name": "NCIt"
  },
  {
    "label_and_type": "nsclc##alias",
    "concept_id": "ncit:c2926",
    "src_name": "NCIt"
  },
  {
    "label_and_type": "non-small cell carcinoma of the lung##alias",
    "concept_id": "ncit:c2926",
    "src_name": "NCIt"
  },
  {
    "label_and_type": "non-small cell cancer of lung##alias",
    "concept_id": "ncit:c2926",
    "src_name": "NCIt"
  },
  {
    "label_and_type": "non-small cell carcinoma of lung##alias",
    "concept_id": "ncit:c2926",
    "src_name": "NCIt"
  },
  {
    "label_and_type": "non-small cell lung cancer##alias",
    "concept_id": "ncit:c2926",
    "src_name": "NCIt"
  },
  {
    "label_and_type": "non small cell lung cancer nos##alias",
    "concept_id": "ncit:c2926",
    "src_name": "NCIt"
  },
  {
    "label_and_type": "nsclc - non-small cell lung cancer##alias",
    "concept_id": "ncit:c2926",
    "src_name": "NCIt"
  },
  {
    "label_and_type": "non-small cell lung carcinoma##alias",
    "concept_id": "ncit:c2926",
    "src_name": "NCIt"
  },
  {
    "label_and_type": "ncit:c3270##identity",
    "concept_id": "ncit:C3270",
    "label": "Neuroblastoma",
    "aliases": [
      "Neural Crest Tumor, Malignant",
      "Neuroblastoma (NBL)",
      "Neuroblastoma (Schwannian Stroma-poor)",
      "Neuroblastoma (Schwannian Stroma-Poor)",
      "NEUROBLASTOMA, MALIGNANT",
      "Neuroblastoma, NOS",
      "neuroblastoma"
    ],
    "xrefs": ["umls:C0027819", "icd.o:9500/3"],
    "src_name": "NCIt"
  },
  {
    "label_and_type": "neuroblastoma##label",
    "concept_id": "ncit:c3270",
    "src_name": "NCIt"
  },
  {
    "label_and_type": "neural crest tumor, malignant##alias",
    "concept_id": "ncit:c3270",
    "src_name": "NCIt"
  },
  {
    "label_and_type": "neuroblastoma (nbl)##alias",
    "concept_id": "ncit:c3270",
    "src_name": "NCIt"
  },
  {
    "label_and_type": "neuroblastoma (schwannian stroma-poor)##alias",
    "concept_id": "ncit:c3270",
    "src_name": "NCIt"
  },
  {
    "label_and_type": "neuroblastoma, malignant##alias",
    "concept_id": "ncit:c3270",
    "src_name": "NCIt"
  },
  {
    "label_and_type": "neuroblastoma, nos##alias",
    "concept_id": "ncit:c3270",
    "src_name": "NCIt"
  },
  {
    "label_and_type": "mondo:0005072##identity",
    "concept_id": "mondo:0005072",
    "label": "neuroblastoma",
    "aliases": [
      "neural Crest tumor, malignant",
      "neuroblastoma (Schwannian Stroma-poor)",
      "neuroblastoma, malignant"
    ],
    "other_identifiers": ["ncit:C3270"],
    "xrefs": [
      "orphanet:635",
      "nifstd:birnlex_12631",
      "umls:C0027819",
      "DOID:769",
      "gard:0007185",
      "meddra:10029260",
      "icd.o:9500/3",
      "umls:CN205405",
      "efo:0000621",
      "icd:C74.9",
      "oncotree:NBL",
      "mesh:D009447"
    ],
    "src_name": "Mondo"
  },
  {
    "label_and_type": "neuroblastoma##label",
    "concept_id": "mondo:0005072",
    "src_name": "Mondo"
  },
  {
    "label_and_type": "neural crest tumor, malignant##alias",
    "concept_id": "mondo:0005072",
    "src_name": "Mondo"
  },
  {
    "label_and_type": "neuroblastoma (schwannian stroma-poor)##alias",
    "concept_id": "mondo:0005072",
    "src_name": "Mondo"
  },
  {
    "label_and_type": "neuroblastoma, malignant##alias",
    "concept_id": "mondo:0005072",
    "src_name": "Mondo"
  },
  {
    "label_and_type": "mondo:0002083##identity",
    "concept_id": "mondo:0002083",
    "label": "Richter syndrome",
    "aliases": [
      "Richter's syndrome",
      "Richter transformation",
      "Richter's transformation"
    ],
    "other_identifiers": ["ncit:C35424", "DOID:1703"],
    "xrefs": ["icd:C91.1", "umls:C0349631", "gard:0007578"],
    "src_name": "Mondo"
  },
  {
    "label_and_type": "richter syndrome##label",
    "concept_id": "mondo:0002083",
    "src_name": "Mondo"
  },
  {
    "label_and_type": "richter's syndrome##alias",
    "concept_id": "mondo:0002083",
    "src_name": "Mondo"
  },
  {
    "label_and_type": "richter transformation##alias",
    "concept_id": "mondo:0002083",
    "src_name": "Mondo"
  },
  {
    "label_and_type": "richter's transformation##alias",
    "concept_id": "mondo:0002083",
    "src_name": "Mondo"
  },
  {
    "label_and_type": "mondo:0003587##identity",
    "concept_id": "mondo:0003587",
    "label": "pediatric liposarcoma",
    "aliases": ["childhood liposarcoma", "liposarcoma"],
<<<<<<< HEAD
    "other_identifiers": ["ncit:C8091"],
    "xrefs": ["DOID:5695", "umls:C0279984"],
    "pediatric_disease": true,
=======
    "other_identifiers": ["DOID:5695", "ncit:C8091"],
    "xrefs": ["umls:C0279984"],
    "pediatric": true,
>>>>>>> 599e4d1a
    "src_name": "Mondo"
  },
  {
    "label_and_type": "pediatric liposarcoma##label",
    "concept_id": "mondo:0003587",
    "src_name": "Mondo"
  },
  {
    "label_and_type": "liposarcoma##alias",
    "concept_id": "mondo:0003587",
    "src_name": "Mondo"
  },
  {
    "label_and_type": "childhood liposarcoma##alias",
    "concept_id": "mondo:0003587",
    "src_name": "Mondo"
  },
  {
    "label_and_type": "mondo:0004099##identity",
    "concept_id": "mondo:0004099",
    "label": "adult cystic teratoma",
    "aliases": ["cystic teratoma of adults"],
<<<<<<< HEAD
    "other_identifiers": ["ncit:C9012"],
    "xrefs": ["umls:C1368888", "DOID:7079"],
    "pediatric_disease": false,
=======
    "other_identifiers": ["ncit:C9012", "DOID:7079"],
    "xrefs": ["umls:C1368888"],
    "pediatric": false,
>>>>>>> 599e4d1a
    "src_name": "Mondo"
  },
  {
    "label_and_type": "adult cystic teratoma##label",
    "concept_id": "mondo:0004099",
    "src_name": "Mondo"
  },
  {
    "label_and_type": "cystic teratoma of adults##label",
    "concept_id": "mondo:0004099",
    "src_name": "Mondo"
  },
  {
    "label_and_type": "doid:769##identity",
    "concept_id": "DOID:769",
    "label": "neuroblastoma",
    "other_identifiers": ["ncit:C3270"],
    "xrefs": [
      "efo:0000621",
      "gard:7185",
      "icd.o:M9500/3",
      "mesh:D009447",
      "orphanet:635",
      "umls:C0027819"
    ],
    "src_name": "DO"
  },
  {
    "label_and_type": "neuroblastoma##label",
    "concept_id": "DOID:769",
    "src_name": "DO"
  },
  {
    "label_and_type": "doid:5695##identity",
    "concept_id": "DOID:5695",
    "label": "pediatric liposarcoma",
    "other_identifiers": ["ncit:C8091"],
    "xrefs": ["umls:C0279984"],
    "src_name": "DO"
  },
  {
    "label_and_type": "pediatric liposarcoma##label",
    "concept_id": "DOID:5695",
    "src_name": "DO"
  },
  {
    "label_and_type": "doid:1703##identity",
    "concept_id": "DOID:1703",
    "label": "Richter's syndrome",
    "aliases": ["Richter syndrome"],
    "other_identifiers": ["ncit:C35424"],
    "xrefs": ["umls:C0349631", "gard:7578", "icd10.cm:C91.1"],
    "src_name": "DO"
  },
  {
    "label_and_type": "richter's syndrome##label",
    "concept_id": "DOID:1703",
    "src_name": "DO"
  },
  {
    "label_and_type": "richter syndrome##alias",
    "concept_id": "DOID:1703",
    "src_name": "DO"
  },
  {
    "label_and_type": "mondo:0005233##identity",
    "concept_id": "mondo:0005233",
    "label": "non-small cell lung carcinoma",
    "aliases": [
      "NSCLC - non-small cell lung cancer",
      "non-small cell lung carcinoma",
      "non-small cell carcinoma of lung",
      "non-small cell carcinoma of the lung",
      "non-small cell cancer of lung",
      "non-small cell lung cancer",
      "non-small cell cancer of the lung",
      "NSCLC"
    ],
    "other_identifiers": ["ncit:C2926", "DOID:3908"],
    "xrefs": [
      "mesh:D002289",
      "umls:C0007131",
      "oncotree:NSCLC",
      "efo:0003060",
      "icd10:C34",
      "kegg.disease:05223",
      "HP:0030358"
    ],
    "src_name": "Mondo"
  },
  {
    "label_and_type": "non-small cell lung carcinoma##label",
    "concept_id": "mondo:0005233",
    "src_name": "Mondo"
  },
  {
    "label_and_type": "nsclc - non-small cell lung cancer##alias",
    "concept_id": "mondo:0005233",
    "src_name": "Mondo"
  },
  {
    "label_and_type": "non-small cell lung carcinoma##alias",
    "concept_id": "mondo:0005233",
    "src_name": "Mondo"
  },
  {
    "label_and_type": "non-small cell carcinoma of lung##alias",
    "concept_id": "mondo:0005233",
    "src_name": "Mondo"
  },
  {
    "label_and_type": "non-small cell carcinoma of the lung##alias",
    "concept_id": "mondo:0005233",
    "src_name": "Mondo"
  },
  {
    "label_and_type": "non-small cell cancer of lung##alias",
    "concept_id": "mondo:0005233",
    "src_name": "Mondo"
  },
  {
    "label_and_type": "non-small cell lung cancer##alias",
    "concept_id": "mondo:0005233",
    "src_name": "Mondo"
  },
  {
    "label_and_type": "non-small cell cancer of the lung##alias",
    "concept_id": "mondo:0005233",
    "src_name": "Mondo"
  },
  {
    "label_and_type": "ncit:c35424##identity",
    "concept_id": "ncit:C35424",
    "label": "Richter Syndrome",
    "aliases": [
      "Richter's Syndrome",
      "Richter syndrome",
      "Richter transformation",
      "Richter's Transformation"
    ],
    "xrefs": ["umls:C0349631"],
    "src_name": "NCIt"
  },
  {
    "label_and_type": "richter syndrome##label",
    "concept_id": "ncit:C35424",
    "src_name": "NCIt"
  },
  {
    "label_and_type": "richter's syndrome##alias",
    "concept_id": "ncit:C35424",
    "src_name": "NCIt"
  },
  {
    "label_and_type": "richter syndrome##alias",
    "concept_id": "ncit:C35424",
    "src_name": "NCIt"
  },
  {
    "label_and_type": "richter transformation##alias",
    "concept_id": "ncit:C35424",
    "src_name": "NCIt"
  },
  {
    "label_and_type": "richter's transformation##alias",
    "concept_id": "ncit:C35424",
    "src_name": "NCIt"
  },
  {
    "label_and_type": "ncit:c8091##identity",
    "label": "Childhood Liposarcoma",
    "concept_id": "ncit:C8091",
    "aliases": ["Liposarcoma", "Pediatric Liposarcoma"],
    "xrefs": ["umls:C0279984"],
    "src_name": "NCIt"
  },
  {
    "label_and_type": "childhood liposarcoma##label",
    "concept_id": "ncit:C8091",
    "src_name": "NCIt"
  },
  {
    "label_and_type": "liposarcoma##alias",
    "concept_id": "ncit:C8091",
    "src_name": "NCIt"
  },
  {
    "label_and_type": "peidatric liposarcoma##alias",
    "concept_id": "ncit:C8091",
    "src_name": "NCIt"
  },
  {
    "label_and_type": "ncit:c9012##identity",
    "label": "Adult Cystic Teratoma",
    "concept_id": "ncit:C9012",
    "aliases": ["Adult cystic teratoma"],
    "xrefs": ["icd.o:9080/0"],
    "src_name": "NCIt"
  },
  {
    "label_and_type": "adult cystic teratoma##label",
    "concept_id": "ncit:C9012",
    "src_name": "NCIt"
  },
  {
    "label_and_type": "adult cystic teratoma##alias",
    "concept_id": "ncit:C9012",
    "src_name": "NCIt"
  },
  {
    "label_and_type": "doid:7079##identity",
    "label": "adult cystic teratoma",
    "concept_id": "DOID:7079",
    "other_identifiers": ["ncit:C9012"],
    "xrefs": ["umls:C1368888"],
    "src_name": "DO"
  },
  {
    "label_and_type": "adult cystic teratoma##label",
    "concept_id": "DOID:769",
    "src_name": "DO"
  }
]<|MERGE_RESOLUTION|>--- conflicted
+++ resolved
@@ -199,15 +199,9 @@
     "concept_id": "mondo:0003587",
     "label": "pediatric liposarcoma",
     "aliases": ["childhood liposarcoma", "liposarcoma"],
-<<<<<<< HEAD
-    "other_identifiers": ["ncit:C8091"],
-    "xrefs": ["DOID:5695", "umls:C0279984"],
     "pediatric_disease": true,
-=======
     "other_identifiers": ["DOID:5695", "ncit:C8091"],
     "xrefs": ["umls:C0279984"],
-    "pediatric": true,
->>>>>>> 599e4d1a
     "src_name": "Mondo"
   },
   {
@@ -230,15 +224,9 @@
     "concept_id": "mondo:0004099",
     "label": "adult cystic teratoma",
     "aliases": ["cystic teratoma of adults"],
-<<<<<<< HEAD
-    "other_identifiers": ["ncit:C9012"],
-    "xrefs": ["umls:C1368888", "DOID:7079"],
     "pediatric_disease": false,
-=======
     "other_identifiers": ["ncit:C9012", "DOID:7079"],
     "xrefs": ["umls:C1368888"],
-    "pediatric": false,
->>>>>>> 599e4d1a
     "src_name": "Mondo"
   },
   {
