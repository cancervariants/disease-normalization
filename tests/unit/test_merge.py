--- conflicted
+++ resolved
@@ -58,11 +58,8 @@
             "icdo:9500/3",
             "mesh:D009447",
             "orphanet:635",
-<<<<<<< HEAD
-=======
             "umls:C0027819",
             "umls:C2751421",
->>>>>>> 57a1dec7
             "umls:CN205405",
         ],
         "pediatric": None,
@@ -103,12 +100,7 @@
             "mesh:D002289",
             "efo:0003060",
             "kegg.disease:05223",
-<<<<<<< HEAD
-            "HP:0030358",
             "orphanet:488201",
-=======
-            "orphanet:488201"
->>>>>>> 57a1dec7
         ],
         "item_type": "merger",
     }
@@ -185,34 +177,19 @@
         "concept_id": "mondo:0010648",
         "label": "major affective disorder 2",
         "aliases": [
-<<<<<<< HEAD
+            "BIPOLAR AFFECTIVE DISORDER",
+            "BPAD",
+            "MAFD2",
             "MANIC-DEPRESSIVE ILLNESS",
+            "MANIC-DEPRESSIVE PSYCHOSIS, X-LINKED",
+            "MDI",
             "MDX",
-            "MDI",
-            "MANIC-DEPRESSIVE PSYCHOSIS, X-LINKED",
-            "BPAD",
-            "BIPOLAR AFFECTIVE DISORDER",
-            "MAFD2",
             "major affective disorder 2, X-linked dominant",
-        ],
-        "associated_with": ["mesh:C564108"],
-=======
-          "BIPOLAR AFFECTIVE DISORDER",
-          "BPAD",
-          "MAFD2",
-          "MANIC-DEPRESSIVE ILLNESS",
-          "MANIC-DEPRESSIVE PSYCHOSIS, X-LINKED",
-          "MDI",
-          "MDX",
-          "major affective disorder 2, X-linked dominant"
         ],
         "xrefs": [
             "omim:309200",
         ],
-        "associated_with": [
-            "mesh:C564108"
-        ]
->>>>>>> 57a1dec7
+        "associated_with": ["mesh:C564108"],
     }
 
 
@@ -220,31 +197,12 @@
 def record_id_groups():
     """Fixture for concept ID group input."""
     return {
-<<<<<<< HEAD
         "neuroblastoma": ["ncit:C3270", "mondo:0005072", "DOID:769", "oncotree:NBL"],
         "lnscc": ["ncit:C2926", "mondo:0005233", "DOID:3908", "oncotree:NSCLC"],
         "richter": ["ncit:C35424", "mondo:0002083", "DOID:1703"],
         "ped_liposarcoma": ["ncit:C8091", "mondo:0003587", "DOID:5695"],
         "teratoma": ["ncit:C9012", "mondo:0004099", "DOID:7079"],
-        "mafd2": ["mondo:0010648", "DOID:0080221"],
-=======
-        'neuroblastoma': [
-            "ncit:C3270", "mondo:0005072", "DOID:769", "oncotree:NBL"
-        ],
-        'lnscc': [
-            "ncit:C2926", "mondo:0005233", "DOID:3908", "oncotree:NSCLC"
-        ],
-        'richter': [
-            "ncit:C35424", "mondo:0002083", "DOID:1703"
-        ],
-        'ped_liposarcoma': [
-            "ncit:C8091", "mondo:0003587", "DOID:5695"
-        ],
-        'teratoma': [
-            "ncit:C9012", "mondo:0004099", "DOID:7079"
-        ],
         "mafd2": ["mondo:0010648", "omim:309200"],
->>>>>>> 57a1dec7
     }
 
 
@@ -316,22 +274,9 @@
     compare_merged_records(response, mafd2)
 
 
-<<<<<<< HEAD
 def test_create_merged_concepts(
-    merge_handler,
-    record_id_groups,
-    neuroblastoma,
-    lnscc,
-    richter,
-    ped_liposarcoma,
-    teratoma,
-    mafd2,
+    merge_handler, neuroblastoma, lnscc, richter, ped_liposarcoma, teratoma, mafd2
 ):
-=======
-def test_create_merged_concepts(merge_handler, neuroblastoma,
-                                lnscc, richter, ped_liposarcoma, teratoma,
-                                mafd2):
->>>>>>> 57a1dec7
     """Test end-to-end creation and upload of merged concepts."""
     mondo_ids = [
         "mondo:0005072",
