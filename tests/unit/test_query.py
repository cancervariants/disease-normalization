"""Test the disease querying method."""

from datetime import datetime

import pytest
from ga4gh.core.models import Extension, MappableConcept, code

from disease.query import InvalidParameterException, QueryHandler
from disease.schemas import MatchType, SourceName


@pytest.fixture(scope="module")
def query_handler(database):
    """Build query handler test fixture"""
    return QueryHandler(database)


@pytest.fixture(scope="module")
def neuroblastoma():
    """Create neuroblastoma fixture."""
    return MappableConcept(
        conceptType="Disease",
        id="normalize.disease.ncit:C3270",
        primaryCode=code(root="ncit:C3270"),
        label="Neuroblastoma",
        mappings=[
            {
                "coding": {
<<<<<<< HEAD
                    "code": "C3270",
                    "system": "http://purl.obolibrary.org/obo/ncit.owl",
                },
                "relation": "exactMatch",
            },
            {
                "coding": {
                    "code": "0005072",
=======
                    "code": "mondo:0005072",
>>>>>>> 7750db3b
                    "system": "http://purl.obolibrary.org/obo/mondo.owl",
                },
                "relation": "relatedMatch",
            },
            {
                "coding": {
                    "code": "oncotree:NBL",
                    "system": "https://oncotree.mskcc.org",
                },
                "relation": "relatedMatch",
            },
            {
                "coding": {
                    "code": "DOID:769",
                    "system": "http://purl.obolibrary.org/obo/doid.owl",
                },
                "relation": "relatedMatch",
            },
            {
                "coding": {
                    "code": "umls:C0027819",
                    "system": "https://www.nlm.nih.gov/research/umls/index.html",
                },
                "relation": "relatedMatch",
            },
            {
                "coding": {
                    "code": "icdo:9500/3",
                    "system": "https://www.who.int/standards/classifications/other-classifications/international-classification-of-diseases-for-oncology/",
                },
                "relation": "relatedMatch",
            },
            {
                "coding": {
                    "code": "efo:0000621",
                    "system": "https://www.ebi.ac.uk/efo/",
                },
                "relation": "relatedMatch",
            },
            {
                "coding": {
                    "code": "gard:7185",
                    "system": "https://rarediseases.info.nih.gov",
                },
                "relation": "relatedMatch",
            },
            {
                "coding": {
                    "code": "mesh:D009447",
                    "system": "https://id.nlm.nih.gov/mesh/",
                },
                "relation": "relatedMatch",
            },
            {
                "coding": {
                    "code": "orphanet:635",
                    "system": "https://www.orpha.net",
                },
                "relation": "relatedMatch",
            },
            {
                "coding": {
                    "code": "umls:C2751421",
                    "system": "https://www.nlm.nih.gov/research/umls/index.html",
                },
                "relation": "relatedMatch",
            },
            {
                "coding": {
                    "code": "medgen:18012",
                    "system": "https://www.ncbi.nlm.nih.gov/medgen/",
                },
                "relation": "relatedMatch",
            },
        ],
        extensions=[
            Extension(name="oncologic_disease", value=True),
            Extension(
                name="aliases",
                value=[
                    "NB",
                    "neuroblastoma",
                    "Neural Crest Tumor, Malignant",
                    "Neuroblastoma (Schwannian Stroma-poor)",
                    "neuroblastoma (Schwannian Stroma-poor)",
                    "Neuroblastoma (Schwannian Stroma-Poor)",
                    "Neuroblastoma, NOS",
                    "NEUROBLASTOMA, MALIGNANT",
                    "Neuroblastoma (NBL)",
                    "neural Crest tumor, malignant",
                    "neuroblastoma, malignant",
                ],
            ),
        ],
    )


@pytest.fixture(scope="module")
def skin_myo():
    """Create a test fixture for skin myopithelioma"""
    return MappableConcept(
        conceptType="Disease",
        id="normalize.disease.ncit:C167370",
        primaryCode=code(root="ncit:C167370"),
        label="Skin Myoepithelioma",
        mappings=[
            {
                "coding": {
                    "code": "C167370",
                    "system": "http://purl.obolibrary.org/obo/ncit.owl",
                },
                "relation": "exactMatch",
            },
        ],
        extensions=[Extension(name="aliases", value=["Cutaneous Myoepithelioma"])],
    )


@pytest.fixture(scope="module")
def mafd2():
    """Create a test fixture for major affective disorder 2. Query should not
    include a "pediatric_disease" Extension object.
    """
    return MappableConcept(
        conceptType="Disease",
        id="normalize.disease.mondo:0010648",
        primaryCode=code(root="mondo:0010648"),
        label="major affective disorder 2",
        mappings=[
            {
<<<<<<< HEAD
                "coding": {
                    "code": "0010648",
                    "system": "http://purl.obolibrary.org/obo/mondo.owl",
                },
                "relation": "exactMatch",
            },
            {
                "coding": {"code": "309200", "system": "https://www.omim.org"},
=======
                "coding": {"code": "MIM:309200", "system": "https://www.omim.org"},
>>>>>>> 7750db3b
                "relation": "relatedMatch",
            },
            {
                "coding": {
                    "code": "mesh:C564108",
                    "system": "https://id.nlm.nih.gov/mesh/",
                },
                "relation": "relatedMatch",
            },
            {
                "coding": {
                    "code": "medgen:326975",
                    "system": "https://www.ncbi.nlm.nih.gov/medgen/",
                },
                "relation": "relatedMatch",
            },
            {
                "coding": {
                    "code": "umls:C1839839",
                    "system": "https://www.nlm.nih.gov/research/umls/index.html",
                },
                "relation": "relatedMatch",
            },
        ],
        extensions=[
            Extension(
                name="aliases",
                value=[
                    "MAFD2",
                    "MDI",
                    "MDX",
                    "MANIC-DEPRESSIVE ILLNESS",
                    "BPAD",
                    "MAFD2",
                    "BIPOLAR AFFECTIVE DISORDER",
                    "MANIC-DEPRESSIVE PSYCHOSIS, X-LINKED",
                    "major affective disorder 2, X-linked dominant",
                    "MAJOR affective disorder 2",
                    "bipolar affective disorder",
                    "major affective disorder 2",
                    "manic-depressive illness",
                    "manic-depressive psychosis, X-linked",
                ],
            )
        ],
    )


def compare_disease(actual, fixture):
    """Verify correctness of returned Disease core object against test fixture."""
    assert actual.disease.primaryCode.root == fixture.id.split("normalize.disease.")[-1]
    actual = actual.disease
    actual_keys = actual.model_dump(exclude_none=True).keys()
    fixture_keys = fixture.model_dump(exclude_none=True).keys()
    assert actual_keys == fixture_keys
    assert actual.id == fixture.id
    assert actual.conceptType == fixture.conceptType
    assert actual.label == fixture.label

    assert bool(actual.mappings) == bool(fixture.mappings)
    if actual.mappings:
        no_matches = []
        for actual_mapping in actual.mappings:
            match = None
            for fixture_mapping in fixture.mappings:
                if actual_mapping == fixture_mapping:
                    match = actual_mapping
                    break
            if not match:
                no_matches.append(actual_mapping)
        assert no_matches == [], no_matches
        assert len(actual.mappings) == len(fixture.mappings)

    def get_extension(extensions, name):
        matches = [e for e in extensions if e.name == name]
        if len(matches) > 1:
            raise AssertionError
        if len(matches) == 1:
            return matches[0]
        return None

    assert bool(actual.extensions) == bool(fixture.extensions)
    if actual.extensions:
        ext_actual = actual.extensions
        ext_fixture = fixture.extensions

        ped_actual = get_extension(ext_actual, "pediatric_disease")
        ped_fixture = get_extension(ext_fixture, "pediatric_disease")
        assert (ped_actual is None) == (ped_fixture is None)
        if ped_actual and ped_fixture:
            assert ped_actual.value == ped_fixture.value
            assert ped_actual.value

        onco_actual = get_extension(ext_actual, "oncologic_disease")
        onco_fixture = get_extension(ext_fixture, "oncologic_disease")
        assert (onco_actual is None) == (onco_fixture is None)
        if onco_actual and onco_fixture:
            assert onco_actual.value == onco_fixture.value
            assert onco_actual.value


def test_query(query_handler):
    """Test that query returns properly-structured response."""
    resp = query_handler.search("Neuroblastoma")
    assert resp.query == "Neuroblastoma"
    matches = resp.source_matches
    assert isinstance(matches, dict)
    assert len(matches) == 5
    ncit = matches["NCIt"]
    assert len(ncit.records) == 1
    ncit_record = ncit.records[0]
    assert ncit_record.label == "Neuroblastoma"


def test_query_specify_query_handlers(query_handler):
    """Test inclusion and exclusion of sources in query."""
    # test full inclusion
    sources = "ncit,mondo,do,oncotree,omim"
    resp = query_handler.search("Neuroblastoma", incl=sources, excl="")
    matches = resp.source_matches
    assert len(matches) == 5
    assert SourceName.NCIT in matches
    assert SourceName.MONDO in matches
    assert SourceName.DO in matches
    assert SourceName.ONCOTREE in matches
    assert SourceName.OMIM in matches

    # test full exclusion
    resp = query_handler.search("Neuroblastoma", excl=sources)
    matches = resp.source_matches
    assert len(matches) == 0

    # test case insensitive
    resp = query_handler.search("Neuroblastoma", excl="NCIt")
    matches = resp.source_matches
    assert SourceName.NCIT not in matches
    resp = query_handler.search("Neuroblastoma", incl="nCiT")
    matches = resp.source_matches
    assert SourceName.NCIT in matches

    # test error on invalid source names
    with pytest.raises(InvalidParameterException):
        resp = query_handler.search("Neuroblastoma", incl="nct")

    # test error for supplying both incl and excl args
    with pytest.raises(InvalidParameterException):
        resp = query_handler.search("Neuroblastoma", incl="mondo", excl="ncit")


def test_normalize_query(query_handler, neuroblastoma, mafd2):
    """Test that normalized endpoint correctly resolves queries, and utilizes
    the VOD schema.
    """
    response = query_handler.normalize("Neuroblastoma")
    assert response.match_type == MatchType.LABEL
    assert response.warnings is None
    compare_disease(response, neuroblastoma)
    assert len(response.source_meta_) == 4
    assert SourceName.NCIT in response.source_meta_
    assert SourceName.DO in response.source_meta_
    assert SourceName.MONDO in response.source_meta_
    assert SourceName.ONCOTREE in response.source_meta_

    response = query_handler.normalize("MAFD2")
    assert response.match_type == MatchType.ALIAS
    assert response.warnings is None
    compare_disease(response, mafd2)
    assert len(response.source_meta_) == 2
    assert SourceName.MONDO in response.source_meta_


def test_normalize_non_mondo(query_handler, skin_myo, neuroblastoma):
    """Test that normalize endpoint returns records not in Mondo groups."""
    response = query_handler.normalize("Skin Myoepithelioma")
    assert response.match_type == MatchType.LABEL
    assert len(response.source_meta_) == 1
    compare_disease(response, skin_myo)
    assert SourceName.NCIT in response.source_meta_

    response = query_handler.normalize("Cutaneous Myoepithelioma")
    assert response.match_type == MatchType.ALIAS
    assert len(response.source_meta_) == 1
    compare_disease(response, skin_myo)
    assert SourceName.NCIT in response.source_meta_

    response = query_handler.normalize("orphanet:635")
    assert response.match_type == MatchType.XREF
    assert len(response.source_meta_) == 4
    compare_disease(response, neuroblastoma)
    assert SourceName.NCIT in response.source_meta_
    assert SourceName.DO in response.source_meta_
    assert SourceName.MONDO in response.source_meta_
    assert SourceName.ONCOTREE in response.source_meta_


def test_service_meta(query_handler):
    """Test service meta info in response."""
    test_query = "glioma"

    response = query_handler.search(test_query)
    service_meta = response.service_meta_
    assert service_meta.name == "disease-normalizer"
    assert service_meta.version
    assert isinstance(service_meta.response_datetime, datetime)
    assert service_meta.url == "https://github.com/cancervariants/disease-normalization"

    response = query_handler.normalize(test_query)
    service_meta = response.service_meta_
    assert service_meta.name == "disease-normalizer"
    assert service_meta.version
    assert isinstance(service_meta.response_datetime, datetime)
    assert service_meta.url == "https://github.com/cancervariants/disease-normalization"

    response = query_handler.search("this-will-not-normalize")
    service_meta = response.service_meta_
    assert service_meta.name == "disease-normalizer"
    assert service_meta.version
    assert isinstance(service_meta.response_datetime, datetime)
    assert service_meta.url == "https://github.com/cancervariants/disease-normalization"

    response = query_handler.normalize("this-will-not-normalize")
    service_meta = response.service_meta_
    assert service_meta.name == "disease-normalizer"
    assert service_meta.version
    assert isinstance(service_meta.response_datetime, datetime)
    assert service_meta.url == "https://github.com/cancervariants/disease-normalization"<|MERGE_RESOLUTION|>--- conflicted
+++ resolved
@@ -26,18 +26,14 @@
         mappings=[
             {
                 "coding": {
-<<<<<<< HEAD
-                    "code": "C3270",
+                    "code": "ncit:C3270",
                     "system": "http://purl.obolibrary.org/obo/ncit.owl",
                 },
                 "relation": "exactMatch",
             },
             {
                 "coding": {
-                    "code": "0005072",
-=======
                     "code": "mondo:0005072",
->>>>>>> 7750db3b
                     "system": "http://purl.obolibrary.org/obo/mondo.owl",
                 },
                 "relation": "relatedMatch",
@@ -146,7 +142,7 @@
         mappings=[
             {
                 "coding": {
-                    "code": "C167370",
+                    "code": "ncit:C167370",
                     "system": "http://purl.obolibrary.org/obo/ncit.owl",
                 },
                 "relation": "exactMatch",
@@ -168,18 +164,14 @@
         label="major affective disorder 2",
         mappings=[
             {
-<<<<<<< HEAD
-                "coding": {
-                    "code": "0010648",
+                "coding": {
+                    "code": "mondo:0010648",
                     "system": "http://purl.obolibrary.org/obo/mondo.owl",
                 },
                 "relation": "exactMatch",
             },
             {
-                "coding": {"code": "309200", "system": "https://www.omim.org"},
-=======
                 "coding": {"code": "MIM:309200", "system": "https://www.omim.org"},
->>>>>>> 7750db3b
                 "relation": "relatedMatch",
             },
             {
