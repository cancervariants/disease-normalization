--- conflicted
+++ resolved
@@ -147,12 +147,7 @@
 pytest.ini
 
 # ignore data dir
-<<<<<<< HEAD
-disease/data/*
-=======
-data/*
 disease/data/
->>>>>>> 35bba7bc
 
 # IDE materials
 .idea/
