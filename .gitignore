--- conflicted
+++ resolved
@@ -147,12 +147,8 @@
 pytest.ini
 
 # ignore data dir
-<<<<<<< HEAD
-disease/data/
-=======
 data/*
 disease/data/*
->>>>>>> 5d4fdaba
 
 # IDE materials
 .idea/
