[[source]]
url = "https://pypi.org/simple"
verify_ssl = true
name = "pypi"

[dev-packages]
disease-normalizer = {editable = true, path = "."}
<<<<<<< HEAD
bioversions = "*"
requests = "*"
click = "*"
=======
>>>>>>> cf443980
owlready2 = "*"
rdflib = "*"
requests = "*"
typing-extensions = "*"
bioversions = "*"
pytest = "*"
pytest-cov = "*"
flake8 = "*"
flake8-docstrings = "*"
pre-commit = "*"
coveralls = "*"
coverage = "*"
ipykernel = "*"
matplotlib = "*"

[packages]
pydantic = "*"
fastapi = ">=0.72.0"
uvicorn = "*"
boto3 = "*"
<<<<<<< HEAD
"ga4gh.vrsatile.pydantic" = ">=0.1.dev3"
=======
click = "*"
"ga4gh.vrsatile.pydantic" = "==0.0.11"
>>>>>>> cf443980
<|MERGE_RESOLUTION|>--- conflicted
+++ resolved
@@ -5,17 +5,10 @@
 
 [dev-packages]
 disease-normalizer = {editable = true, path = "."}
-<<<<<<< HEAD
 bioversions = "*"
 requests = "*"
-click = "*"
-=======
->>>>>>> cf443980
 owlready2 = "*"
 rdflib = "*"
-requests = "*"
-typing-extensions = "*"
-bioversions = "*"
 pytest = "*"
 pytest-cov = "*"
 flake8 = "*"
@@ -31,9 +24,5 @@
 fastapi = ">=0.72.0"
 uvicorn = "*"
 boto3 = "*"
-<<<<<<< HEAD
 "ga4gh.vrsatile.pydantic" = ">=0.1.dev3"
-=======
-click = "*"
-"ga4gh.vrsatile.pydantic" = "==0.0.11"
->>>>>>> cf443980
+click = "*"