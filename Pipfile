--- conflicted
+++ resolved
@@ -25,11 +25,5 @@
 fastapi = ">=0.72.0"
 uvicorn = "*"
 boto3 = "*"
-<<<<<<< HEAD
-requests = "*"
-typing-extensions = "*"
 "ga4gh.vrsatile.pydantic" = ">=0.1.dev3"
-bioversions = "*"
-=======
-"ga4gh.vrsatile.pydantic" = ">=0.1.dev3"
->>>>>>> 32f479ba
+bioversions = "*"