[metadata]
name = disease-normalizer
author = VICC
author_email = help@cancervariants.org
description = VICC normalization routine for diseases
long_description = file:README.md
long_description_content_type = text/markdown
home-page = https://github.com/cancervariants/disease-normalization
license-file = LICENSE
license = MIT

classifiers =
    Development Status :: 3 - Alpha
    Intended Audience :: Science/Research
    Intended Audience :: Developers
    Topic :: Scientific/Engineering :: Bio-Informatics
    License :: OSI Approved :: MIT License
    Programming Language :: Python :: 3
    Programming Language :: Python :: 3.8

[options]
packages = find:
python_requires = >=3.8
zip_safe = False

install_requires =
    pydantic
    fastapi >= 0.72.0
    uvicorn
    boto3
    ga4gh.vrsatile.pydantic >= 0.1.dev3

[options.extras_require]
dev =
    click
    owlready2
    rdflib
    requests
<<<<<<< HEAD
    typing-extensions
    ga4gh.vrsatile.pydantic >= 0.1.dev3
    bioversions

[options.extras_require]
=======
    bioversions
    pre-commit
    flake8
    flake8-docstrings

>>>>>>> 32f479ba
test =
    pytest
    pytest-cov
    coveralls
    coverage
<<<<<<< HEAD

dev =
    pre-commit
    flake8
    flake8-docstrings
=======
>>>>>>> 32f479ba

[tool:pytest]
addopts = --ignore=setup.py --ignore=codebuild/ --ignore=analysis/ --doctest-modules --cov-report term-missing --cov .<|MERGE_RESOLUTION|>--- conflicted
+++ resolved
@@ -36,32 +36,17 @@
     owlready2
     rdflib
     requests
-<<<<<<< HEAD
     typing-extensions
-    ga4gh.vrsatile.pydantic >= 0.1.dev3
-    bioversions
-
-[options.extras_require]
-=======
     bioversions
     pre-commit
     flake8
     flake8-docstrings
 
->>>>>>> 32f479ba
 test =
     pytest
     pytest-cov
     coveralls
     coverage
-<<<<<<< HEAD
-
-dev =
-    pre-commit
-    flake8
-    flake8-docstrings
-=======
->>>>>>> 32f479ba
 
 [tool:pytest]
 addopts = --ignore=setup.py --ignore=codebuild/ --ignore=analysis/ --doctest-modules --cov-report term-missing --cov .