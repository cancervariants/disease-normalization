[metadata]
name = disease-normalizer
author = VICC
author_email = help@cancervariants.org
description = VICC normalization routine for diseases
long_description = file:README.md
long_description_content_type = text/markdown
home-page = https://github.com/cancervariants/disease-normalization
license-file = LICENSE
license = MIT

classifiers =
    Development Status :: 3 - Alpha
    Intended Audience :: Science/Research
    Intended Audience :: Developers
    Topic :: Scientific/Engineering :: Bio-Informatics
    License :: OSI Approved :: MIT License
    Programming Language :: Python :: 3
    Programming Language :: Python :: 3.8

[options]
packages = find:
python_requires = >=3.8
zip_safe = False

install_requires =
    pydantic
    fastapi >= 0.72.0
    uvicorn
    boto3
<<<<<<< HEAD
    ga4gh.vrsatile.pydantic >= 0.1.dev3
=======
    ga4gh.vrsatile.pydantic == 0.0.11
    click
>>>>>>> cf443980

[options.extras_require]
dev =
    owlready2
    rdflib
    requests
<<<<<<< HEAD
=======
    typing-extensions
>>>>>>> cf443980
    bioversions
    pre-commit
    flake8
    flake8-docstrings

test =
    pytest
    pytest-cov
    coveralls
    coverage

[tool:pytest]
addopts = --ignore=setup.py --ignore=codebuild/ --ignore=analysis/ --doctest-modules --cov-report term-missing --cov .<|MERGE_RESOLUTION|>--- conflicted
+++ resolved
@@ -28,22 +28,14 @@
     fastapi >= 0.72.0
     uvicorn
     boto3
-<<<<<<< HEAD
     ga4gh.vrsatile.pydantic >= 0.1.dev3
-=======
-    ga4gh.vrsatile.pydantic == 0.0.11
     click
->>>>>>> cf443980
 
 [options.extras_require]
 dev =
     owlready2
     rdflib
     requests
-<<<<<<< HEAD
-=======
-    typing-extensions
->>>>>>> cf443980
     bioversions
     pre-commit
     flake8
