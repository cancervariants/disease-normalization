"""This module contains data models for representing VICC normalized
disease records.
"""
from typing import Any, Dict, Type, List, Optional, Union
from enum import Enum, IntEnum
from pydantic import BaseModel, StrictBool


class MatchType(IntEnum):
    """Define string constraints for use in Match Type attributes."""

    CONCEPT_ID = 100
    LABEL = 80
    ALIAS = 60
    FUZZY_MATCH = 20
    NO_MATCH = 0


class SourceName(Enum):
    """Define string constraints to ensure consistent capitalization."""

    NCIT = "NCIt"
    Mondo = "Mondo"


class SourceIDAfterNamespace(Enum):
    """Define string constraints after namespace."""

    NCIT = "C"
    MONDO = ""


class NamespacePrefix(Enum):
    """Define string constraints for how concept ID namespace prefixes are
    stored.
    """

    NCIT = "ncit"
    MONDO = "mondo"
    UMLS = "umls"
<<<<<<< HEAD
    DO = "DOID"
    EFO = "efo"
    SNOMEDCT = "snomedct"
    ICD9 = "icd9"
    ICD10 = "icd"
    ICDO = "icdo"
    ORPHANET = "orphanet"
    OGMS = "ogms"
    MESH = "mesh"
    IDO = "ido"
    GARD = "gard"
    OMIM = "omim"
    OMIMPS = "omimps"
    KEGG = "kegg.disease"
    COHD = "cohd"
    HPO = "HP"
    NIFSTD = "nifstd"
    MF = "mf"
=======
    ICDO = "icd.o"
    IMDRF = "imdrf"
>>>>>>> f5d789c5


class Disease(BaseModel):
    """Define disease record."""

    label: str
    concept_id: str
    aliases: Optional[List[str]]
    other_identifiers: Optional[List[str]]
    xrefs: Optional[List[str]]
    pediatric: bool

    class Config:
        """Configure model."""

        @staticmethod
        def schema_extra(schema: Dict[str, Any],
                         model: Type['Disease']) -> None:
            """Configure OpenAPI schema."""
            if 'title' in schema.keys():
                schema.pop('title', None)
            for prop in schema.get('properties', {}).values():
                prop.pop('title', None)
            schema['example'] = {
                "label": "Von Hippel-Lindau Syndrome",
                "concept_id": "ncit:C3105",
                "aliases": [
                    "Von Hippel-Lindau Syndrome (VHL)",
                    "Von Hippel-Lindau Disease",
                    "Cerebroretinal Angiomatosis",
                    "von Hippel-Lindau syndrome",
                    "VHL syndrome"
                ],
                "other_identifiers": [],
                "xrefs": ["umls:C0019562"],
                "pediatric": None,
            }


class DataLicenseAttributes(BaseModel):
    """Define constraints for data license attributes."""

    non_commercial: StrictBool
    share_alike: StrictBool
    attribution: StrictBool


class Meta(BaseModel):
    """Metadata for a given source to return in response object."""

    data_license: str
    data_license_url: str
    version: str
    data_url: Optional[str]
    rdp_url: Optional[str]
    data_license_attributes: Dict[str, StrictBool]

    class Config:
        """Enables orm_mode"""

        @staticmethod
        def schema_extra(schema: Dict[str, Any],
                         model: Type['Meta']) -> None:
            """Configure OpenAPI schema"""
            if 'title' in schema.keys():
                schema.pop('title', None)
            for prop in schema.get('properties', {}).values():
                prop.pop('title', None)
            schema['example'] = {
                "data_license": "CC BY 4.0",
                "data_license_url": "https://creativecommons.org/licenses/by/4.0/legalcode",  # noqa: E501
                "version": "21.01d",
                "data_url": "https://evs.nci.nih.gov/ftp1/NCI_Thesaurus/archive/21.01d_Release/",  # noqa: E501
                "rdp_url": "http://reusabledata.org/ncit.html",
                "data_license_attributes": {
                    "non_commercial": False,
                    "attribution": True,
                    "share_alike": False
                }
            }


class MatchesKeyed(BaseModel):
    """Container for matching information from an individual source.
    Used when matches are requested as an object, not an array.
    """

    match_type: MatchType
    records: List[Disease]
    meta_: Meta

    class Config:
        """Enables orm_mode"""

        @staticmethod
        def schema_extra(schema: Dict[str, Any],
                         model: Type['MatchesKeyed']) -> None:
            """Configure OpenAPI schema"""
            if 'title' in schema.keys():
                schema.pop('title', None)
            for prop in schema.get('properties', {}).values():
                prop.pop('title', None)
            schema['example'] = {
                "match_type": 80,
                "records": [{
                    "label": "Von Hippel-Lindau Syndrome",
                    "concept_id": "ncit:C3105",
                    "aliases": [
                        "Von Hippel-Lindau Syndrome (VHL)",
                        "Von Hippel-Lindau Disease",
                        "Cerebroretinal Angiomatosis",
                        "von Hippel-Lindau syndrome",
                        "VHL syndrome"
                    ],
                    "other_identifiers": [],
                    "xrefs": ["umls:C0019562"],
                    "pediatric": None,
                }],
                "meta_": {
                    "data_license": "CC BY 4.0",
                    "data_license_url": "https://creativecommons.org/licenses/by/4.0/legalcode",  # noqa: E501
                    "version": "21.01d",
                    "data_url": "https://evs.nci.nih.gov/ftp1/NCI_Thesaurus/archive/21.01d_Release/",  # noqa: E501
                    "rdp_url": "http://reusabledata.org/ncit.html",
                    "data_license_attributes": {
                        "non_commercial": False,
                        "attribution": True,
                        "share_alike": False
                    }
                }
            }


class MatchesListed(BaseModel):
    """Container for matching information from an individual source.
    Used when matches are requested as an array, not an object.
    """

    source: SourceName
    match_type: MatchType
    records: List[Disease]
    meta_: Meta

    class Config:
        """Enables orm_mode"""

        @staticmethod
        def schema_extra(schema: Dict[str, Any],
                         model: Type['MatchesListed']) -> None:
            """Configure OpenAPI schema"""
            if 'title' in schema.keys():
                schema.pop('title', None)
            for prop in schema.get('properties', {}).values():
                prop.pop('title', None)
            schema['example'] = {
                "source": "NCIt",
                "match_type": 80,
                "records": [{
                    "label": "Von Hippel-Lindau Syndrome",
                    "concept_id": "ncit:C3105",
                    "aliases": [
                        "Von Hippel-Lindau Syndrome (VHL)",
                        "Von Hippel-Lindau Disease",
                        "Cerebroretinal Angiomatosis",
                        "von Hippel-Lindau syndrome",
                        "VHL syndrome"
                    ],
                    "other_identifiers": [],
                    "xrefs": ["umls:C0019562"],
                    "pediatric": None
                }],
                "meta_": {
                    "data_license": "CC BY 4.0",
                    "data_license_url": "https://creativecommons.org/licenses/by/4.0/legalcode",  # noqa: E501
                    "version": "21.01d",
                    "data_url": "https://evs.nci.nih.gov/ftp1/NCI_Thesaurus/archive/21.01d_Release/",  # noqa: E501
                    "rdp_url": "http://reusabledata.org/ncit.html",
                    "data_license_attributes": {
                        "non_commercial": False,
                        "attribution": True,
                        "share_alike": False
                    }
                }
            }


class Service(BaseModel):
    """Core response schema containing matches for each source"""

    query: str
    warnings: Optional[Dict]
    source_matches: Union[Dict[SourceName, MatchesKeyed], List[MatchesListed]]

    class Config:
        """Enables orm_mode"""

        @staticmethod
        def schema_extra(schema: Dict[str, Any],
                         model: Type['Service']) -> None:
            """Configure OpenAPI schema"""
            if 'title' in schema.keys():
                schema.pop('title', None)
            for prop in schema.get('properties', {}).values():
                prop.pop('title', None)
            schema['example'] = {
                "query": "Von Hippel-Lindau Syndrome",
                "warnings": None,
                "source_matches": [{
                    "source": "NCIt",
                    "match_type": 80,
                    "records": [{
                        "label": "Von Hippel-Lindau Syndrome",
                        "concept_id": "ncit:C3105",
                        "aliases": [
                            "Von Hippel-Lindau Syndrome (VHL)",
                            "Von Hippel-Lindau Disease",
                            "Cerebroretinal Angiomatosis",
                            "von Hippel-Lindau syndrome",
                            "VHL syndrome"
                        ],
                        "other_identifiers": [],
                        "xrefs": ["umls:C0019562"],
                        "pediatric": None,
                    }],
                    "meta_": {
                        "data_license": "CC BY 4.0",
                        "data_license_url": "https://creativecommons.org/licenses/by/4.0/legalcode",  # noqa: E501
                        "version": "21.01d",
                        "data_url": "https://evs.nci.nih.gov/ftp1/NCI_Thesaurus/archive/21.01d_Release/",  # noqa: E501
                        "rdp_url": "http://reusabledata.org/ncit.html",
                        "data_license_attributes": {
                            "non_commercial": False,
                            "attribution": True,
                            "share_alike": False
                        }
                    }
                }]
            }<|MERGE_RESOLUTION|>--- conflicted
+++ resolved
@@ -38,13 +38,11 @@
     NCIT = "ncit"
     MONDO = "mondo"
     UMLS = "umls"
-<<<<<<< HEAD
     DO = "DOID"
     EFO = "efo"
     SNOMEDCT = "snomedct"
     ICD9 = "icd9"
     ICD10 = "icd"
-    ICDO = "icdo"
     ORPHANET = "orphanet"
     OGMS = "ogms"
     MESH = "mesh"
@@ -57,10 +55,8 @@
     HPO = "HP"
     NIFSTD = "nifstd"
     MF = "mf"
-=======
     ICDO = "icd.o"
     IMDRF = "imdrf"
->>>>>>> f5d789c5
 
 
 class Disease(BaseModel):
