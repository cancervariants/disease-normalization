"""A base class for extraction, transformation, and loading of data."""
import ftplib
import os
import re
import tempfile
import zipfile
from abc import ABC, abstractmethod
from pathlib import Path
from typing import Callable, Dict, List, Optional, Set

<<<<<<< HEAD
=======
from owlready2.rdflib_store import TripleLiteRDFlibGraph as RDFGraph
>>>>>>> 57a1dec7
import bioversions
import owlready2 as owl
import requests

from disease import APP_ROOT, ITEM_TYPES, SOURCES_FOR_MERGE, logger
from disease.database import Database
from disease.etl.utils import DownloadException
from disease.schemas import Disease

DEFAULT_DATA_PATH = APP_ROOT / "data"


class Base(ABC):
    """The ETL base class."""

    def __init__(self, database: Database, data_path: Path = DEFAULT_DATA_PATH):
        """Extract from sources.
        :param database: DDB client
        :param data_path: location of data directory
        """
        self.name = self.__class__.__name__.lower()
        self.database = database
        self._src_dir: Path = Path(data_path / self.name)
        self._store_ids = self.__class__.__name__ in SOURCES_FOR_MERGE
        if self._store_ids:
            self._added_ids = []

    def perform_etl(self, use_existing: bool = False) -> List:
        """Public-facing method to begin ETL procedures on given data.
        :param use_existing: if True, use local data instead of retrieving most recent
        version
        :return: List of concept IDs to be added to merge generation.
        """
        self._extract_data(use_existing)
        self._load_meta()
        self._transform_data()
        if self._store_ids:
            return self._added_ids
        else:
            return []

    def get_latest_version(self) -> str:
        """Get most recent version of source data. Should be overriden by
        sources not added to Bioversions yet, or other special-case sources.
        :return: most recent version, as a str
        """
        return bioversions.get_version(self.name)

    @abstractmethod
    def _download_data(self):
        """Download source data."""
        raise NotImplementedError

    def _zip_handler(self, dl_path: Path, outfile_path: Path) -> None:
        """Provide simple callback function to extract the largest file within a given
        zipfile and save it within the appropriate data directory.
        :param Path dl_path: path to temp data file
        :param Path outfile_path: path to save file within
        """
        with zipfile.ZipFile(dl_path, "r") as zip_ref:
            if len(zip_ref.filelist) > 1:
                files = sorted(
                    zip_ref.filelist, key=lambda z: z.file_size, reverse=True
                )
                target = files[0]
            else:
                target = zip_ref.filelist[0]
            target.filename = outfile_path.name
            zip_ref.extract(target, path=outfile_path.parent)
        os.remove(dl_path)

    @staticmethod
    def _http_download(
        url: str,
        outfile_path: Path,
        headers: Optional[Dict] = None,
        handler: Optional[Callable[[Path, Path], None]] = None,
    ) -> None:
        """Perform HTTP download of remote data file.
        :param str url: URL to retrieve file from
        :param Path outfile_path: path to where file should be saved. Must be an actual
            Path instance rather than merely a pathlike string.
        :param Optional[Dict] headers: Any needed HTTP headers to include in request
        :param Optional[Callable[[Path, Path], None]] handler: provide if downloaded
            file requires additional action, e.g. it's a zip file.
        """
        if handler:
            dl_path = Path(tempfile.gettempdir()) / "therapy_dl_tmp"
        else:
            dl_path = outfile_path
        # use stream to avoid saving download completely to memory
        with requests.get(url, stream=True, headers=headers) as r:
            try:
                r.raise_for_status()
            except requests.HTTPError:
                raise DownloadException(
                    f"Failed to download {outfile_path.name} from {url}."
                )
            with open(dl_path, "wb") as h:
                for chunk in r.iter_content(chunk_size=8192):
                    if chunk:
                        h.write(chunk)
        if handler:
            handler(dl_path, outfile_path)

    def _ftp_download(self, host: str, host_dir: str, host_fn: str) -> None:
        """Download data file from FTP site.
        :param str host: Source's FTP host name
        :param str host_dir: Data directory located on FTP site
        :param str host_fn: Filename on FTP site to be downloaded
        """
        try:
            with ftplib.FTP(host) as ftp:
                ftp.login()
                logger.debug(f"FTP login to {host} was successful")
                ftp.cwd(host_dir)
                with open(self._src_dir / host_fn, "wb") as fp:
                    ftp.retrbinary(f"RETR {host_fn}", fp.write)
        except ftplib.all_errors as e:
            logger.error(f"FTP download failed: {e}")
            raise Exception(e)

    def _parse_version(
        self, file_path: Path, pattern: Optional[re.Pattern] = None
    ) -> str:
        """Get version number from provided file path.
        :param Path file_path: path to located source data file
        :param Optional[re.Pattern] pattern: regex pattern to use
        :return: source data version
        :raises: FileNotFoundError if version parsing fails
        """
        if pattern is None:
            pattern = re.compile(type(self).__name__.lower() + r"_(.+)\..+")
        matches = re.match(pattern, file_path.name)
        if matches is None:
            raise FileNotFoundError
        else:
            return matches.groups()[0]

    def _get_latest_data_file(self) -> Path:
        """Acquire most recent source data file."""
        self._version = self.get_latest_version()
        fglob = f"{self.name}_{self._version}.*"
        latest = list(self._src_dir.glob(fglob))
        if not latest:
            self._download_data()
            latest = list(self._src_dir.glob(fglob))
        assert len(latest) != 0  # probably unnecessary, but just to be safe
        return latest[0]

    def _extract_data(self, use_existing: bool = False) -> None:
        """Get source file from data directory.
        :param use_existing: if True, use local data regardless of whether it's up to
            date
        """
        self._src_dir.mkdir(exist_ok=True, parents=True)
        src_name = type(self).__name__.lower()
        if use_existing:
            files = list(sorted(self._src_dir.glob(f"{src_name}_*.*")))
            if len(files) < 1:
                raise FileNotFoundError(f"No source data found for {src_name}")
            self._data_file: Path = files[-1]
            try:
                self._version = self._parse_version(self._data_file)
            except FileNotFoundError:
                raise FileNotFoundError(
                    f"Unable to parse version value from {src_name} source data file "
                    f"located at {self._data_file.absolute().as_uri()} -- "
                    "check filename against schema defined in README: "
                    "https://github.com/cancervariants/therapy-normalization#update-sources"  # noqa: E501
                )
        else:
            self._data_file = self._get_latest_data_file()

    @abstractmethod
    def _transform_data(self, *args, **kwargs):
        raise NotImplementedError

    @abstractmethod
    def _load_meta(self, *args, **kwargs):
        raise NotImplementedError

    def _load_disease(self, disease: Dict):
        """Load individual disease record."""
        assert Disease(**disease)
        concept_id = disease["concept_id"]

        for attr_type, item_type in ITEM_TYPES.items():
            if attr_type in disease:
                value = disease[attr_type]
                if value is not None and value != []:
                    if isinstance(value, str):
                        items = [value.lower()]
                    else:
                        disease[attr_type] = list(set(value))
                        items = {item.lower() for item in value}
                        if attr_type == "aliases":
                            if len(items) > 20:
                                logger.debug(f"{concept_id} has > 20 aliases.")
                                del disease[attr_type]
                                continue

                    for item in items:
                        self.database.add_ref_record(item, concept_id, item_type)
                else:
                    del disease[attr_type]

        if "pediatric_disease" in disease and disease["pediatric_disease"] is None:
            del disease["pediatric_disease"]

        self.database.add_record(disease)
        if self._store_ids:
            self._added_ids.append(concept_id)


class OWLBase(Base):
    """Base class for sources that use OWL files."""

    def _get_subclasses(self, uri: str, graph: RDFGraph) -> Set[str]:
        """Retrieve URIs for all terms that are subclasses of given URI.

        :param uri: URI for class
        :param graph: RDFLib graph of ontology default world
        :return: Set of URIs (strings) for all subclasses of `uri`
        """
        query = f"""
            SELECT ?c WHERE {{
                ?c rdfs:subClassOf* <{uri}>
            }}
            """
        return {item.c.toPython() for item in graph.query(query)}

<<<<<<< HEAD
    def _get_by_property_value(self, prop: str, value: str) -> Set[str]:
=======
    def _get_by_property_value(
        self, prop: str, value: str, graph: RDFGraph
    ) -> Set[str]:
>>>>>>> 57a1dec7
        """Get all classes with given value for a specific property.

        :param prop: property URI
        :param value: property value
        :param graph: RDFLib graph of ontology default world
        :return: Set of URIs (as strings) matching given property/value
        """
        query = f"""
            SELECT ?c WHERE {{
                ?c <{prop}>
                "{value}"
            }}
            """
        return {item.c.toPython() for item in graph.query(query)}<|MERGE_RESOLUTION|>--- conflicted
+++ resolved
@@ -8,13 +8,9 @@
 from pathlib import Path
 from typing import Callable, Dict, List, Optional, Set
 
-<<<<<<< HEAD
-=======
+import bioversions
+import requests
 from owlready2.rdflib_store import TripleLiteRDFlibGraph as RDFGraph
->>>>>>> 57a1dec7
-import bioversions
-import owlready2 as owl
-import requests
 
 from disease import APP_ROOT, ITEM_TYPES, SOURCES_FOR_MERGE, logger
 from disease.database import Database
@@ -244,13 +240,9 @@
             """
         return {item.c.toPython() for item in graph.query(query)}
 
-<<<<<<< HEAD
-    def _get_by_property_value(self, prop: str, value: str) -> Set[str]:
-=======
     def _get_by_property_value(
         self, prop: str, value: str, graph: RDFGraph
     ) -> Set[str]:
->>>>>>> 57a1dec7
         """Get all classes with given value for a specific property.
 
         :param prop: property URI
