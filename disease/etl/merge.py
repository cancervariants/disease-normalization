"""Create concept groups and merged records."""
<<<<<<< HEAD
from timeit import default_timer as timer
from typing import Dict, List, Set
=======
from typing import Set, Dict, List, Tuple
>>>>>>> 57a1dec7

from disease import logger
from disease.database import Database
from disease.schemas import SourcePriority
<<<<<<< HEAD
=======
from timeit import default_timer as timer
>>>>>>> 57a1dec7


class Merge:
    """Handles record merging."""

    def __init__(self, database: Database):
        """Initialize Merge instance.

        :param Database database: db instance to use for record retrieval
            and creation.
        """
        self._database = database
        self._groups = []  # list of tuples: (mondo_concept_id, set_of_ids)

    def create_merged_concepts(self, record_ids: List[str]):
        """Create concept groups, generate merged concept records, and
        update database.

        :param List[str] record_ids: concept identifiers from which groups
            should be generated.
        """
        # build groups
        logger.info(
            f"Generating record ID sets from {len(record_ids)} records"
        )  # noqa E501
        start = timer()
        for concept_id in record_ids:
            try:
                record = self._database.get_record_by_id(concept_id)
            except AttributeError:
                logger.error(
                    f"`create_merged_concepts` received invalid "
                    f"concept ID: {concept_id}"
                )
                continue
            if not record:
                logger.error(f"generate_merged_concepts couldn't find " f"{concept_id}")
                continue
            xrefs = record.get("xrefs", None)
            if xrefs:
                group = set(xrefs + [concept_id])
            else:
                group = {concept_id}
            self._groups.append((concept_id, group))
        end = timer()
        logger.debug(f"Built record ID sets in {end - start} seconds")

        # build merged concepts
        logger.info("Creating merged records and updating database...")
        start = timer()
        for record_id, group in self._groups:
            try:
                merged_record, merged_ids = self._generate_merged_record(group)
            except AttributeError:
                logger.error(
                    "`create_merged_concepts` received invalid group:"
                    f"{group} for concept {record_id}"
                )
                continue
            self._database.add_record(merged_record, "merger")
            merge_ref = merged_record["concept_id"].lower()

            for concept_id in merged_ids:
                self._database.update_record(concept_id, "merge_ref", merge_ref)
        end = timer()
        logger.info("merged concept generation successful.")
        logger.debug(f"Generated and added concepts in {end - start} seconds)")

    def _generate_merged_record(self, record_id_set: Set[str]) -> Tuple[Dict, List]:
        """Generate merged record from provided concept ID group.
        Where attributes are sets, they should be merged, and where they are
        scalars, assign from the highest-priority source where that attribute
        is non-null.

        Priority is NCIt > Mondo > OMIM > OncoTree> DO.

        :param Set record_id_set: group of concept IDs
        :return: completed merged drug object to be stored in DB, as well as
            a list of the IDs ultimately included in said record
        """
        records = []
        final_ids = []
        for record_id in record_id_set:
            record = self._database.get_record_by_id(record_id)
            if record:
                records.append(record)
                final_ids.append(record["concept_id"])
            else:
                logger.error(
                    f"generate_merged_record could not retrieve "
                    f"record for {record_id} in {record_id_set}"
                )

        def record_order(record):
            """Provide priority values of concepts for sort function."""
            src = record["src_name"].upper()
            source_rank = SourcePriority[src].value
            return source_rank, record["concept_id"]

        records.sort(key=record_order)

        merged_properties = {
            "concept_id": records[0]["concept_id"],
            "aliases": set(),
            "associated_with": set(),
        }
        if len(records) > 1:
            merged_properties["xrefs"] = [r["concept_id"] for r in records[1:]]

        set_fields = ["aliases", "associated_with"]
        scalar_fields = ["label", "pediatric_disease"]
        for record in records:
            for field in set_fields:
                if field in record:
                    merged_properties[field] |= set(record[field])
            for field in scalar_fields:
                if field not in merged_properties and field in record:
                    merged_properties[field] = record[field]

        for field in set_fields:
            field_value = merged_properties[field]
            if field_value:
                merged_properties[field] = list(field_value)
            else:
                del merged_properties[field]

        merged_properties[
            "label_and_type"
        ] = f'{merged_properties["concept_id"].lower()}##merger'
        return merged_properties, final_ids<|MERGE_RESOLUTION|>--- conflicted
+++ resolved
@@ -1,18 +1,10 @@
 """Create concept groups and merged records."""
-<<<<<<< HEAD
 from timeit import default_timer as timer
-from typing import Dict, List, Set
-=======
-from typing import Set, Dict, List, Tuple
->>>>>>> 57a1dec7
+from typing import Dict, List, Set, Tuple
 
 from disease import logger
 from disease.database import Database
 from disease.schemas import SourcePriority
-<<<<<<< HEAD
-=======
-from timeit import default_timer as timer
->>>>>>> 57a1dec7
 
 
 class Merge:
