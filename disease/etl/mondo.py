"""Module to load disease data from Mondo Disease Ontology."""
from itertools import groupby
from typing import Dict, List, Optional

import owlready2 as owl
from owlready2.rdflib_store import TripleLiteRDFlibGraph as RDFGraph

from disease import PREFIX_LOOKUP, logger
from disease.schemas import NamespacePrefix, SourceMeta, SourceName

from .base import OWLBase

MONDO_PREFIX_LOOKUP = {
    "http://purl.obolibrary.org/obo/MONDO": NamespacePrefix.MONDO.value,

    # xref
    "http://purl.obolibrary.org/obo/DOID": NamespacePrefix.DO.value,
    "DOID": NamespacePrefix.DO.value,
    "https://omim.org/entry": NamespacePrefix.OMIM.value,
    "OMIM": NamespacePrefix.OMIM.value,
    "http://purl.obolibrary.org/obo/NCIT": NamespacePrefix.NCIT.value,
    "NCIT": NamespacePrefix.NCIT.value,
    "ONCOTREE": NamespacePrefix.ONCOTREE.value,

    # associated_with
    "SCDO": NamespacePrefix.SCDO.value,
    "Orphanet": NamespacePrefix.ORPHANET.value,
    "http://www.orpha.net/ORDO/Orphanet": NamespacePrefix.ORPHANET.value,
    "UMLS": NamespacePrefix.UMLS.value,
    "http://linkedlifedata.com/resource/umls/id": NamespacePrefix.UMLS.value,
    "https://omim.org/phenotypicSeries": NamespacePrefix.OMIMPS.value,
    "http://purl.bioontology.org/ontology/ICD10CM": NamespacePrefix.ICD10CM.value,
    "efo": NamespacePrefix.EFO.value,
    "EFO": NamespacePrefix.EFO.value,
    "GARD": NamespacePrefix.GARD.value,
    "HP": NamespacePrefix.HPO.value,
    "ICD9": NamespacePrefix.ICD9.value,
    "ICD9CM": NamespacePrefix.ICD9CM.value,
    "ICD10WHO": NamespacePrefix.ICD10.value,
    "https://icd.who.int/browse10/2019/en#": NamespacePrefix.ICD10.value,
    "ICD10CM": NamespacePrefix.ICD10CM.value,
    "ICD11": NamespacePrefix.ICD11.value,
    "DECIPHER": NamespacePrefix.DECIPHER.value,
    "MEDGEN": NamespacePrefix.MEDGEN.value,
    "http://identifiers.org/medgen": NamespacePrefix.MEDGEN.value,
    "MESH": NamespacePrefix.MESH.value,
    "http://identifiers.org/mesh": NamespacePrefix.MESH.value,
    "MPATH": NamespacePrefix.MPATH.value,
    "MedDRA": NamespacePrefix.MEDDRA.value,
    "http://identifiers.org/meddra": NamespacePrefix.MEDDRA.value,
    "OBI": NamespacePrefix.OBI.value,
    "OGMS": NamespacePrefix.OGMS.value,
    "OMIMPS": NamespacePrefix.OMIMPS.value,
    "Wikidata": NamespacePrefix.WIKIDATA.value
}


class Mondo(OWLBase):
    """Gather and load data from Mondo."""

    def _download_data(self):
        """Download Mondo thesaurus source file for loading into normalizer."""
        logger.info("Downloading Mondo data...")
        url = "http://purl.obolibrary.org/obo/mondo.owl"
        output_file = self._src_dir / f"mondo_{self._version}.owl"
        self._http_download(url, output_file)
        logger.info("Finished downloading Mondo Disease Ontology")

    def _load_meta(self):
        """Load metadata"""
        metadata = SourceMeta(
            data_license="CC BY 4.0",
            data_license_url="https://creativecommons.org/licenses/by/4.0/legalcode",  # noqa: E501
            version=self._version,
            data_url="https://mondo.monarchinitiative.org/pages/download/",  # noqa: E501
            rdp_url="http://reusabledata.org/monarch.html",
            data_license_attributes={
                "non_commercial": False,
                "share_alike": False,
                "attribution": True,
            },
        )
        params = dict(metadata)
        params["src_name"] = SourceName.MONDO.value
        self.database.metadata.put_item(Item=params)

    def _get_concept_id(self, ref: str) -> Optional[str]:
        """Format concept ID for given reference.
        :param ref: may be an IRI or other concept code structure
        :return: standardized concept ID if successful
        """
        if ref.startswith("http"):
            if "snomedct" in ref:
                return None
            elif ref.startswith(("http://purl.obo", "http://www.orpha")):
                prefix, id_no = ref.split("_")
            else:
                prefix, id_no = ref.rsplit("/", 1)
        else:
            if ref.startswith("SCTID"):
                return None
            elif "/" in ref:
                prefix, id_no = ref.rsplit("/", 1)
            else:
                prefix, id_no = ref.split(":")
        try:
            concept_id = f"{MONDO_PREFIX_LOOKUP[prefix]}:{id_no}"
        except KeyError:
            logger.warning(f"Unable to produce concept ID for reference: {ref}")
            return None
        return concept_id

    def _get_equivalent_xrefs(self, graph: RDFGraph) -> Dict[str, List[Optional[str]]]:
        """Extract all MONDO:equivalentTo relations.
        :param graph: RDFLib graph produced from OWL default world
        :return: MONDO terms mapped to their equivalence relations
        """
        equiv_annotations_query = """
            PREFIX owl: <http://www.w3.org/2002/07/owl#>
            prefix oboInOwl: <http://www.geneontology.org/formats/oboInOwl#>

            SELECT ?source ?child
            WHERE {
                ?annotation owl:annotatedSource ?source ;
                            owl:annotatedTarget ?child ;
                            oboInOwl:source "MONDO:equivalentTo"
            }
        """
        equiv_rels_result = graph.query(equiv_annotations_query)
        grouped = groupby(
            equiv_rels_result, lambda i: i[0].split("_")[1]  # type: ignore
        )
        keyed = {
            str(key): [self._get_concept_id(g[1]) for g in group]  # type: ignore
            for key, group in grouped
        }
        return keyed

    def _transform_data(self):
        """Gather and transform disease entities."""
        mondo = owl.get_ontology(self._data_file.absolute().as_uri()).load()
        graph = owl.default_world.as_rdflib_graph()

        # gather constants/search materials
        disease_root = "http://purl.obolibrary.org/obo/MONDO_0000001"
        disease_uris = self._get_subclasses(disease_root, graph)
        peds_neoplasm_root = "http://purl.obolibrary.org/obo/MONDO_0006517"
        peds_uris = self._get_subclasses(peds_neoplasm_root, graph)
        equiv_rels = self._get_equivalent_xrefs(graph)

        for uri in disease_uris:
            try:
                disease = mondo.search_one(iri=uri)
            except TypeError:
                logger.error(
                    f"Mondo.transform_data could not retrieve class " f"for URI {uri}"
                )
                continue
            try:
                label = disease.label[0]
            except IndexError:
                logger.debug(f"No label for Mondo concept {uri}")
                continue

            concept_id = disease.id[0].lower()
            aliases = list({d for d in disease.hasExactSynonym if d != label})
            params = {
<<<<<<< HEAD
                "concept_id": disease.id[0].lower(),
                "label": label,
                "aliases": aliases,
                "xrefs": [],
                "associated_with": [],
=======
                'concept_id': concept_id,
                'label': label,
                'aliases': aliases,
                'xrefs': [],
                'associated_with': [],
>>>>>>> 57a1dec7
            }
            exact_matches = {self._get_concept_id(m) for m in disease.exactMatch}
            equiv_xrefs = equiv_rels.get(concept_id.split(":")[1], set())
            xrefs = {x for x in exact_matches.union(equiv_xrefs) if x}

<<<<<<< HEAD
            for ref in disease.hasDbXref:
                prefix, id_no = ref.split(":", 1)
                normed_prefix = MONDO_PREFIX_LOOKUP.get(prefix, None)
                if not normed_prefix:
                    continue
                xref = f"{normed_prefix}:{id_no}"

                if normed_prefix.lower() in PREFIX_LOOKUP:
                    params["xrefs"].append(xref)
                elif normed_prefix == NamespacePrefix.KEGG:
                    xref = f"{normed_prefix}:H{id_no}"
                    params["associated_with"].append(xref)
                else:
                    params["associated_with"].append(xref)
=======
            for ref in xrefs:
                if ref.split(":")[0].lower() in PREFIX_LOOKUP:
                    params['xrefs'].append(ref)
                else:
                    params['associated_with'].append(ref)
>>>>>>> 57a1dec7

            if disease.iri in peds_uris:
                params["pediatric_disease"] = True

            self._load_disease(params)<|MERGE_RESOLUTION|>--- conflicted
+++ resolved
@@ -12,7 +12,6 @@
 
 MONDO_PREFIX_LOOKUP = {
     "http://purl.obolibrary.org/obo/MONDO": NamespacePrefix.MONDO.value,
-
     # xref
     "http://purl.obolibrary.org/obo/DOID": NamespacePrefix.DO.value,
     "DOID": NamespacePrefix.DO.value,
@@ -21,7 +20,6 @@
     "http://purl.obolibrary.org/obo/NCIT": NamespacePrefix.NCIT.value,
     "NCIT": NamespacePrefix.NCIT.value,
     "ONCOTREE": NamespacePrefix.ONCOTREE.value,
-
     # associated_with
     "SCDO": NamespacePrefix.SCDO.value,
     "Orphanet": NamespacePrefix.ORPHANET.value,
@@ -51,7 +49,7 @@
     "OBI": NamespacePrefix.OBI.value,
     "OGMS": NamespacePrefix.OGMS.value,
     "OMIMPS": NamespacePrefix.OMIMPS.value,
-    "Wikidata": NamespacePrefix.WIKIDATA.value
+    "Wikidata": NamespacePrefix.WIKIDATA.value,
 }
 
 
@@ -165,46 +163,21 @@
             concept_id = disease.id[0].lower()
             aliases = list({d for d in disease.hasExactSynonym if d != label})
             params = {
-<<<<<<< HEAD
-                "concept_id": disease.id[0].lower(),
+                "concept_id": concept_id,
                 "label": label,
                 "aliases": aliases,
                 "xrefs": [],
                 "associated_with": [],
-=======
-                'concept_id': concept_id,
-                'label': label,
-                'aliases': aliases,
-                'xrefs': [],
-                'associated_with': [],
->>>>>>> 57a1dec7
             }
             exact_matches = {self._get_concept_id(m) for m in disease.exactMatch}
             equiv_xrefs = equiv_rels.get(concept_id.split(":")[1], set())
             xrefs = {x for x in exact_matches.union(equiv_xrefs) if x}
 
-<<<<<<< HEAD
-            for ref in disease.hasDbXref:
-                prefix, id_no = ref.split(":", 1)
-                normed_prefix = MONDO_PREFIX_LOOKUP.get(prefix, None)
-                if not normed_prefix:
-                    continue
-                xref = f"{normed_prefix}:{id_no}"
-
-                if normed_prefix.lower() in PREFIX_LOOKUP:
-                    params["xrefs"].append(xref)
-                elif normed_prefix == NamespacePrefix.KEGG:
-                    xref = f"{normed_prefix}:H{id_no}"
-                    params["associated_with"].append(xref)
-                else:
-                    params["associated_with"].append(xref)
-=======
             for ref in xrefs:
                 if ref.split(":")[0].lower() in PREFIX_LOOKUP:
-                    params['xrefs'].append(ref)
+                    params["xrefs"].append(ref)
                 else:
-                    params['associated_with'].append(ref)
->>>>>>> 57a1dec7
+                    params["associated_with"].append(ref)
 
             if disease.iri in peds_uris:
                 params["pediatric_disease"] = True
