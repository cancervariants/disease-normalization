--- conflicted
+++ resolved
@@ -62,15 +62,10 @@
     def _transform_data(self):
         """Transform source data and send to loading method."""
         do = owl.get_ontology(self._data_file.absolute().as_uri()).load()
-<<<<<<< HEAD
         disease_uri = "http://purl.obolibrary.org/obo/DOID_4"
-        diseases = self._get_subclasses(disease_uri)
-=======
-        disease_uri = 'http://purl.obolibrary.org/obo/DOID_4'
         diseases = self._get_subclasses(
             disease_uri, owl.default_world.as_rdflib_graph()
         )
->>>>>>> 57a1dec7
         for uri in diseases:
             disease_class = do.search(iri=uri)[0]
             if disease_class.deprecated:
