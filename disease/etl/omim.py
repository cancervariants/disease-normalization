--- conflicted
+++ resolved
@@ -8,15 +8,11 @@
     """Gather and load data from OMIM."""
 
     def _extract_data(self, use_existing: bool = False):
-<<<<<<< HEAD
-        """TODO"""
-=======
         """Override parent extract method to enforce OMIM-specific data file
         requirements.
         :param use_existing: technically non-functional, but included to match
         sibling method signatures. If True, will print warning but otherwise proceed.
         """
->>>>>>> 32f479ba
         if not use_existing:
             logger.warning(
                 "Overruling provided `use_existing` parameter. OMIM data is not "
