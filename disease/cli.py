"""This module provides a CLI util to make updates to normalizer database."""
from timeit import default_timer as timer
from os import environ
from typing import Optional, List

import click
from botocore.exceptions import ClientError
from boto3.dynamodb.conditions import Key

<<<<<<< HEAD
from disease import SOURCES_CLASS_LOOKUP, logger
from disease.schemas import SourceName
from disease.database import Database, confirm_aws_db_use
from disease.etl.mondo import Mondo
from disease.etl.merge import Merge
=======
from disease import logger
from disease.schemas import SourceName
from disease.etl.merge import Merge
from disease.database import Database, confirm_aws_db_use, SKIP_AWS_DB_ENV_NAME, \
    VALID_AWS_ENV_NAMES, AWS_ENV_VAR_NAME
from disease.etl import Mondo, NCIt, DO, OncoTree, OMIM  # noqa: F401


# Use to lookup class object from source name. Should be one key-value pair
# for every functioning ETL class.
SOURCES_CLASS_LOOKUP = {s.value.lower(): eval(s.value)
                        for s in SourceName.__members__.values()}
>>>>>>> 32f479ba


class CLI:
    """Class for updating the normalizer database via Click"""

    @staticmethod
    @click.command()
    @click.option(
        '--normalizer',
        help="The source(s) you wish to update separated by spaces."
    )
    @click.option(
        '--aws_instance',
        help=" Must be `Dev`, `Staging`, or `Prod`. This determines the AWS instance to"
             " use. `Dev` uses nonprod. `Staging` and `Prod` uses prod."
    )
    @click.option(
        '--db_url',
        help="URL endpoint for the application database."
    )
    @click.option(
        '--update_all',
        is_flag=True,
        help='Update all normalizer sources.'
    )
    @click.option(
        '--update_merged',
        is_flag=True,
        help='Update concepts for /normalize endpoint.'
<<<<<<< HEAD
    )
    @click.option(
        '--from_local',
        is_flag=True,
        default=False,
        help="Use most recent local source data instead of fetching latest versions."
    )
    def update_normalizer_db(normalizer, prod, db_url, update_all,
                             update_merged, from_local):
        """Update selected source(s) in the Disease Normalizer database."""
        # Sometimes DISEASE_NORM_EB_PROD is accidentally set. We should verify that
        # it should actually be used in CLI
        if "DISEASE_NORM_EB_PROD" in environ:
            confirm_aws_db_use("PROD")

        endpoint_url = None
        if prod:
            environ["DISEASE_NORM_PROD"] = "TRUE"
            db = Database()
=======
    )
    @click.option(
        '--from_local',
        is_flag=True,
        default=False,
        help="Use most recent local source data instead of fetching latest versions."
    )
    def update_normalizer_db(normalizer, aws_instance, db_url, update_all,
                             update_merged, from_local):
        """Update selected source(s) in the Disease Normalizer database."""
        # If SKIP_AWS_CONFIRMATION is accidentally set, we should verify that the
        # aws instance should actually be used
        invalid_aws_msg = f"{AWS_ENV_VAR_NAME} must be set to one of {VALID_AWS_ENV_NAMES}"  # noqa: E501
        aws_env_name = environ.get(AWS_ENV_VAR_NAME) or aws_instance
        if aws_env_name:
            assert aws_env_name in VALID_AWS_ENV_NAMES, invalid_aws_msg
            environ[AWS_ENV_VAR_NAME] = aws_env_name
            confirm_aws_db_use(aws_env_name.upper())
            environ[SKIP_AWS_DB_ENV_NAME] = "true"  # this is already checked above
            db: Database = Database()
>>>>>>> 32f479ba
        else:
            if db_url:
                endpoint_url = db_url
            elif "DISEASE_NORM_DB_URL" in environ:
                endpoint_url = environ["DISEASE_NORM_DB_URL"]
            else:
                endpoint_url = "http://localhost:8000"
            db = Database(db_url=endpoint_url)

        if update_all:
            sources_to_update = list(src for src in SOURCES_CLASS_LOOKUP)
            CLI()._update_sources(sources_to_update, db, update_merged, from_local)
        elif not normalizer:
            if update_merged:
                CLI()._update_merged(db, [])
            else:
                CLI()._help_msg()
        else:
            sources_to_update = str(normalizer).lower().split()
            if len(sources_to_update) == 0:
                CLI()._help_msg()
<<<<<<< HEAD

            invalid_sources = set(sources_to_update) - {src for src
                                                        in SOURCES_CLASS_LOOKUP}
            if len(invalid_sources) != 0:
                raise Exception(f"Not valid sources: {invalid_sources}")

=======

            invalid_sources = set(sources_to_update) - {src for src
                                                        in SOURCES_CLASS_LOOKUP}
            if len(invalid_sources) != 0:
                raise Exception(f"Not valid sources: {invalid_sources}")

>>>>>>> 32f479ba
            CLI()._update_sources(sources_to_update, db, update_merged, from_local)

    @staticmethod
    def _help_msg(message: Optional[str] = None):
        """Display help message."""
        ctx = click.get_current_context()
        if message:
            click.echo(message)
        click.echo(ctx.get_help())
        ctx.exit()

    @staticmethod
    def _update_sources(sources: List[str], db: Database, update_merged: bool,
                        from_local: bool = False):
        """Update selected normalizer sources."""
        added_ids = []
        for source in sources:
            msg = f"Deleting {source}..."
            click.echo(f"\n{msg}")
            logger.info(msg)
            start_delete = timer()
            CLI()._delete_data(source, db)
            end_delete = timer()
            delete_time = end_delete - start_delete
            msg = f"Deleted {source} in {delete_time:.5f} seconds."
            click.echo(f"{msg}\n")
            logger.info(msg)

            msg = f"Loading {source}..."
            click.echo(msg)
            logger.info(msg)
            start_load = timer()
            source = SOURCES_CLASS_LOOKUP[source](database=db)
            if isinstance(source, Mondo):
                added_ids = source.perform_etl(from_local)
            else:
                source.perform_etl()
            end_load = timer()
            load_time = end_load - start_load
            msg = f"Loaded {source} in {load_time:.5f} seconds."
            click.echo(msg)
            logger.info(msg)
            msg = f"Total time for {source}: " \
                  f"{(delete_time + load_time):.5f} seconds."
            click.echo(msg)
            logger.info(msg)
        if update_merged:
            CLI()._update_merged(db, added_ids)

    def _update_merged(self, db: Database, added_ids: List[str]) -> None:
        """Update merged concepts and references.
        :param db: Database client
        :param added_ids: list of concept IDs to use for normalized groups.
            Should consist solely of MONDO IDs. If empty, will be fetched.
        """
        start_merge = timer()
        if not added_ids:
            CLI()._delete_merged_data(db)
            added_ids = db.get_ids_for_merge()
        merge = Merge(database=db)
        click.echo("Constructing normalized records...")
        merge.create_merged_concepts(added_ids)
        end_merge = timer()
        click.echo(f"Merged concept generation completed in"
                   f" {(end_merge - start_merge):.5f} seconds.")

    @staticmethod
    def _delete_merged_data(database: Database):
        """Delete data pertaining to merged records.
        :param database: DynamoDB client
        """
        click.echo("\nDeleting normalized records...")
        start_delete = timer()
        try:
            while True:
                with database.diseases.batch_writer(
                        overwrite_by_pkeys=["label_and_type", "concept_id"]) \
                        as batch:
                    response = database.diseases.query(
                        IndexName="type_index",
                        KeyConditionExpression=Key("item_type").eq("merger"),
                    )
                    records = response["Items"]
                    if not records:
                        break
                    for record in records:
                        batch.delete_item(Key={
                            "label_and_type": record["label_and_type"],
                            "concept_id": record["concept_id"]
                        })
        except ClientError as e:
            click.echo(e.response["Error"]["Message"])
        end_delete = timer()
        delete_time = end_delete - start_delete
        click.echo(f"Deleted normalized records in {delete_time:.5f} seconds.")

    @staticmethod
    def _delete_data(source: str, database: Database):
        # Delete source's metadata
        try:
            metadata = database.metadata.query(
                KeyConditionExpression=Key(
                    'src_name').eq(SourceName[f"{source.upper()}"].value)
            )
            if metadata['Items']:
                database.metadata.delete_item(
                    Key={'src_name': metadata['Items'][0]['src_name']},
                    ConditionExpression="src_name = :src",
                    ExpressionAttributeValues={
                        ':src': SourceName[f"{source.upper()}"].value}
                )
        except ClientError as e:
            click.echo(e.response['Error']['Message'])

        # Delete source's data from diseases table
        try:
            while True:
                response = database.diseases.query(
                    IndexName='src_index',
                    KeyConditionExpression=Key('src_name').eq(
                        SourceName[f"{source.upper()}"].value)
                )

                records = response['Items']
                if not records:
                    break

                with database.diseases.batch_writer(
                        overwrite_by_pkeys=['label_and_type', 'concept_id']) \
                        as batch:

                    for record in records:
                        batch.delete_item(
                            Key={
                                'label_and_type': record['label_and_type'],
                                'concept_id': record['concept_id']
                            }
                        )
        except ClientError as e:
            click.echo(e.response['Error']['Message'])


if __name__ == '__main__':
    CLI().update_normalizer_db()<|MERGE_RESOLUTION|>--- conflicted
+++ resolved
@@ -7,13 +7,6 @@
 from botocore.exceptions import ClientError
 from boto3.dynamodb.conditions import Key
 
-<<<<<<< HEAD
-from disease import SOURCES_CLASS_LOOKUP, logger
-from disease.schemas import SourceName
-from disease.database import Database, confirm_aws_db_use
-from disease.etl.mondo import Mondo
-from disease.etl.merge import Merge
-=======
 from disease import logger
 from disease.schemas import SourceName
 from disease.etl.merge import Merge
@@ -26,7 +19,6 @@
 # for every functioning ETL class.
 SOURCES_CLASS_LOOKUP = {s.value.lower(): eval(s.value)
                         for s in SourceName.__members__.values()}
->>>>>>> 32f479ba
 
 
 class CLI:
@@ -56,27 +48,6 @@
         '--update_merged',
         is_flag=True,
         help='Update concepts for /normalize endpoint.'
-<<<<<<< HEAD
-    )
-    @click.option(
-        '--from_local',
-        is_flag=True,
-        default=False,
-        help="Use most recent local source data instead of fetching latest versions."
-    )
-    def update_normalizer_db(normalizer, prod, db_url, update_all,
-                             update_merged, from_local):
-        """Update selected source(s) in the Disease Normalizer database."""
-        # Sometimes DISEASE_NORM_EB_PROD is accidentally set. We should verify that
-        # it should actually be used in CLI
-        if "DISEASE_NORM_EB_PROD" in environ:
-            confirm_aws_db_use("PROD")
-
-        endpoint_url = None
-        if prod:
-            environ["DISEASE_NORM_PROD"] = "TRUE"
-            db = Database()
-=======
     )
     @click.option(
         '--from_local',
@@ -97,7 +68,6 @@
             confirm_aws_db_use(aws_env_name.upper())
             environ[SKIP_AWS_DB_ENV_NAME] = "true"  # this is already checked above
             db: Database = Database()
->>>>>>> 32f479ba
         else:
             if db_url:
                 endpoint_url = db_url
@@ -119,21 +89,12 @@
             sources_to_update = str(normalizer).lower().split()
             if len(sources_to_update) == 0:
                 CLI()._help_msg()
-<<<<<<< HEAD
 
             invalid_sources = set(sources_to_update) - {src for src
                                                         in SOURCES_CLASS_LOOKUP}
             if len(invalid_sources) != 0:
                 raise Exception(f"Not valid sources: {invalid_sources}")
 
-=======
-
-            invalid_sources = set(sources_to_update) - {src for src
-                                                        in SOURCES_CLASS_LOOKUP}
-            if len(invalid_sources) != 0:
-                raise Exception(f"Not valid sources: {invalid_sources}")
-
->>>>>>> 32f479ba
             CLI()._update_sources(sources_to_update, db, update_merged, from_local)
 
     @staticmethod
