--- conflicted
+++ resolved
@@ -1,39 +1,24 @@
 """This module provides a CLI util to make updates to normalizer database."""
 from timeit import default_timer as timer
 from os import environ
-<<<<<<< HEAD
 from typing import Optional, List
-=======
->>>>>>> 94f0e237
 
 import click
 from botocore.exceptions import ClientError
 from boto3.dynamodb.conditions import Key
 
-<<<<<<< HEAD
-from disease import SOURCES_CLASS_LOOKUP, logger
+from disease import logger
 from disease.schemas import SourceName
-from disease.database import Database, confirm_aws_db_use
-from disease.etl.mondo import Mondo
 from disease.etl.merge import Merge
-=======
-from disease import SOURCES_LOWER_LOOKUP, logger
-from disease.schemas import SourceName
 from disease.database import Database, confirm_aws_db_use, SKIP_AWS_DB_ENV_NAME, \
     VALID_AWS_ENV_NAMES, AWS_ENV_VAR_NAME
-from disease.etl.merge import Merge
-from disease.etl.mondo import Mondo
-from disease.etl import NCIt  # noqa: F401
-from disease.etl import DO  # noqa: F401
-from disease.etl import OncoTree  # noqa: F401
-from disease.etl import OMIM  # noqa: F401
+from disease.etl import Mondo, NCIt, DO, OncoTree, OMIM  # noqa: F401
 
 
 # Use to lookup class object from source name. Should be one key-value pair
 # for every functioning ETL class.
 SOURCES_CLASS_LOOKUP = {s.value.lower(): eval(s.value)
                         for s in SourceName.__members__.values()}
->>>>>>> 94f0e237
 
 
 class CLI:
@@ -70,22 +55,8 @@
         default=False,
         help="Use most recent local source data instead of fetching latest versions."
     )
-<<<<<<< HEAD
-    def update_normalizer_db(normalizer, prod, db_url, update_all,
+    def update_normalizer_db(normalizer, aws_instance, db_url, update_all,
                              update_merged, from_local):
-        """Update selected source(s) in the Disease Normalizer database."""
-        # Sometimes DISEASE_NORM_EB_PROD is accidentally set. We should verify that
-        # it should actually be used in CLI
-        if "DISEASE_NORM_EB_PROD" in environ:
-            confirm_aws_db_use("PROD")
-
-        endpoint_url = None
-        if prod:
-            environ["DISEASE_NORM_PROD"] = "TRUE"
-            db = Database()
-=======
-    def update_normalizer_db(normalizer, aws_instance, db_url, update_all,
-                             update_merged):
         """Update selected source(s) in the Disease Normalizer database."""
         # If SKIP_AWS_CONFIRMATION is accidentally set, we should verify that the
         # aws instance should actually be used
@@ -97,7 +68,6 @@
             confirm_aws_db_use(aws_env_name.upper())
             environ[SKIP_AWS_DB_ENV_NAME] = "true"  # this is already checked above
             db: Database = Database()
->>>>>>> 94f0e237
         else:
             if db_url:
                 endpoint_url = db_url
