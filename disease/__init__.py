"""The VICC library for normalizing diseases."""
from pathlib import Path
import logging

from .version import __version__  # noqa: F401

<<<<<<< HEAD
APP_ROOT = Path(__file__).resolve().parents[0]
=======
>>>>>>> 32f479ba

APP_ROOT = Path(__file__).resolve().parents[0]

# set up logging
logging.basicConfig(
    filename="disease.log",
    format="[%(asctime)s] - %(name)s - %(levelname)s : %(message)s"
)
logger = logging.getLogger("disease")
logger.setLevel(logging.DEBUG)
logger.handlers = []


class DownloadException(Exception):
    """Exception for failures relating to source file downloads."""

    def __init__(self, *args, **kwargs):
        """Initialize exception."""
        super().__init__(*args, **kwargs)


from disease.schemas import SourceName, SourceIDAfterNamespace, NamespacePrefix, ItemTypes  # noqa: E402 E501
ITEM_TYPES = {k.lower(): v.value for k, v in ItemTypes.__members__.items()}

# use to lookup source name from lower-case string
# technically the same as PREFIX_LOOKUP, but source namespace prefixes
# sometimes differ from their names
# e.g. {'ncit': 'NCIt'}
SOURCES_LOWER_LOOKUP = {name.value.lower(): name.value for name in
                        SourceName.__members__.values()}

# use to fetch source name from schema based on concept id namespace
# e.g. {'ncit': 'NCIt', 'doid': 'DO'}
PREFIX_LOOKUP = {v.value.lower(): SourceName[k].value
                 for k, v in NamespacePrefix.__members__.items()
                 if k in SourceName.__members__.keys()}

# use to generate namespace prefix from source ID value
# e.g. {'c': 'NCIt'}
NAMESPACE_LOOKUP = {v.value.lower(): NamespacePrefix[k].value
                    for k, v in SourceIDAfterNamespace.__members__.items()
                    if v.value != ''}

# Use for checking whether to pull IDs for merge group generation
SOURCES_FOR_MERGE = {SourceName.MONDO.value}<|MERGE_RESOLUTION|>--- conflicted
+++ resolved
@@ -4,10 +4,6 @@
 
 from .version import __version__  # noqa: F401
 
-<<<<<<< HEAD
-APP_ROOT = Path(__file__).resolve().parents[0]
-=======
->>>>>>> 32f479ba
 
 APP_ROOT = Path(__file__).resolve().parents[0]
 
