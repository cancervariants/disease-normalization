"""This module provides methods for handling queries."""
import re
from typing import List, Dict, Set, Optional
from uvicorn.config import logger
from disease import NAMESPACE_LOOKUP, PREFIX_LOOKUP, SOURCES_LOWER_LOOKUP
from disease.database import Database
from disease.schemas import Disease, Meta, MatchType, SourceName
from botocore.exceptions import ClientError
from urllib.parse import quote


class InvalidParameterException(Exception):
    """Exception for invalid parameter args provided by the user."""

    def __init__(self, message):
        """Create new instance
        :param str message: string describing the nature of the error
        """
        super().__init__(message)


class QueryHandler:
    """Class for normalizer management. Stores reference to database instance
    and normalizes query input.
    """

    def __init__(self, db_url: str = '', db_region: str = 'us-east-2'):
        """Initialize Normalizer instance.
        :param str db_url: URL to database source.
        :param str db_region: AWS default region.
        """
        self.db = Database(db_url=db_url, region_name=db_region)

    def _emit_warnings(self, query_str) -> Optional[Dict]:
        """Emit warnings if query contains non breaking space characters.
        :param str query_str: query string
        :return: dict keying warning type to warning description
        """
        warnings = None
        nbsp = re.search('\xa0|&nbsp;', query_str)
        if nbsp:
            warnings = {
                'nbsp': 'Query contains non breaking space characters.'
            }
            logger.warning(
                f'Query ({query_str}) contains non breaking space characters.'
            )
        return warnings

    def _fetch_meta(self, src_name: str) -> Meta:
        """Fetch metadata for src_name.
        :param str src_name: name of source to get metadata for
        :return: Meta object containing source metadata
        """
        if src_name in self.db.cached_sources.keys():
            return self.db.cached_sources[src_name]
        else:
            try:
                db_response = self.db.metadata.get_item(
                    Key={'src_name': src_name}
                )
                response = Meta(**db_response['Item'])
                self.db.cached_sources[src_name] = response
                return response
            except ClientError as e:
                logger.error(e.response['Error']['Message'])

    def _add_record(self,
                    response: Dict[str, Dict],
                    item: Dict,
                    match_type: str) -> (Dict, str):
        """Add individual record to response object
        :param Dict[str, Dict] response: in-progress response object to return
            to client
        :param Dict item: Item retrieved from DynamoDB
        :param str match_type: type of query match
        :return: Tuple containing updated response object, and string
            containing name of the source of the match
        """
        del item['label_and_type']
        attr_types = ['aliases', 'other_identifiers', 'xrefs']
        for attr_type in attr_types:
            if attr_type not in item.keys():
                item[attr_type] = []

        disease = Disease(**item)
        src_name = item['src_name']

        matches = response['source_matches']
        if src_name not in matches.keys():
            pass
        elif matches[src_name] is None:
            matches[src_name] = {
                'match_type': MatchType[match_type.upper()],
                'records': [disease],
                'meta_': self._fetch_meta(src_name)
            }
        elif matches[src_name]['match_type'] == MatchType[match_type.upper()]:
            matches[src_name]['records'].append(disease)

        return (response, src_name)

    def _fetch_records(self,
                       response: Dict[str, Dict],
                       concept_ids: Set[str],
                       match_type: str) -> (Dict, Set):
        """Return matched Disease records as a structured response for a given
        collection of concept IDs.
        :param Dict[str, Dict] response: in-progress response object to return
            to client.
        :param List[str] concept_ids: List of concept IDs to build from.
            Should be all lower-case.
        :param str match_type: record should be assigned this type of
            match.
        :return: response Dict with records filled in via provided concept
            IDs, and Set of source names of matched records
        """
        matched_sources = set()
        for concept_id in concept_ids:
            try:
                match = self.db.get_record_by_id(concept_id.lower(),
                                                 case_sensitive=False)
                (response, src) = self._add_record(response, match, match_type)
                matched_sources.add(src)
            except ClientError as e:
                logger.error(e.response['Error']['Message'])
        return (response, matched_sources)

    def _fill_no_matches(self, resp: Dict[str, Dict]) -> Dict:
        """Fill all empty source_matches slots with NO_MATCH results.
        :param Dict[str, Dict] resp: incoming response object
        :return: response object with empty source slots filled with
                NO_MATCH results and corresponding source metadata
        """
        for src_name in resp['source_matches'].keys():
            if resp['source_matches'][src_name] is None:
                resp['source_matches'][src_name] = {
                    'match_type': MatchType.NO_MATCH,
                    'records': [],
                    'meta_': self._fetch_meta(src_name)
                }
        return resp

    def _check_concept_id(self,
                          query: str,
                          resp: Dict,
                          sources: Set[str]) -> (Dict, Set):
        """Check query for concept ID match. Should only find 0 or 1 matches.
        :param str query: search string
        :param Dict resp: in-progress response object to return to client
        :param Set[str] sources: remaining unmatched sources
        :return: Tuple with updated resp object and updated set of unmatched
            sources
        """
        concept_id_items = []
        if [p for p in PREFIX_LOOKUP.keys() if query.startswith(p)]:
            record = self.db.get_record_by_id(query, False)
            if record:
                concept_id_items.append(record)
        for prefix in [p for p in NAMESPACE_LOOKUP.keys()
                       if query.startswith(p)]:
            concept_id = f'{NAMESPACE_LOOKUP[prefix]}:{query}'
            id_lookup = self.db.get_record_by_id(concept_id, False)
            if id_lookup:
                concept_id_items.append(id_lookup)
        for item in concept_id_items:
            (resp, src_name) = self._add_record(resp, item,
                                                MatchType.CONCEPT_ID.name)
            sources = sources - {src_name}
        return (resp, sources)

    def _check_match_type(self,
                          query: str,
                          resp: Dict,
                          sources: Set[str],
                          match_type: str) -> (Dict, Set):
        """Check query for selected match type.
        :param str query: search string
        :param Dict resp: in-progress response object to return to client
        :param Set[str] sources: remaining unmatched sources
        :param str match_type: Match type to check for. Should be one of
            {'label', 'alias', 'other_id'}
        :return: Tuple with updated resp object and updated set of unmatched
                 sources
        """
        matches = self.db.get_records_by_type(query, match_type)
        if matches:
            concept_ids = {i['concept_id'] for i in matches}
            (resp, matched_srcs) = self._fetch_records(resp, concept_ids,
                                                       match_type)
            sources = sources - matched_srcs
        return (resp, sources)

    def _response_keyed(self, query: str, sources: Set[str]) -> Dict:
        """Return response as dict where key is source name and value
        is a list of records. Corresponds to `keyed=true` API parameter.
        :param str query: string to match against
        :param Set[str] sources: sources to match from
        :return: completed response object to return to client
        """
        response = {
            'query': query,
            'warnings': self._emit_warnings(query),
            'source_matches': {
                source: None for source in sources
            }
        }
        if query == '':
            response = self._fill_no_matches(response)
            return response
        query = query.lower()

        # check if concept ID match
        (response, sources) = self._check_concept_id(query, response, sources)
        if len(sources) == 0:
            return response

        match_types = ['label', 'alias', 'other_id']
        for match_type in match_types:
            (response, sources) = self._check_match_type(query, response,
                                                         sources, match_type)
            if len(sources) == 0:
                return response

        # remaining sources get no match
        return self._fill_no_matches(response)

    def _response_list(self, query: str, sources: List[str]) -> Dict:
        """Return response as list, where the first key-value in each item
        is the source name. Corresponds to `keyed=false` API parameter.
        :param str query: string to match against
        :param List[str] sources: sources to match from
        :return: Completed response object to return to client
        """
        response_dict = self._response_keyed(query, sources)
        source_list = []
        for src_name in response_dict['source_matches'].keys():
            src = {
                "source": src_name,
            }
            to_merge = response_dict['source_matches'][src_name]
            src.update(to_merge)

            source_list.append(src)
        response_dict['source_matches'] = source_list

        return response_dict

    def search_sources(self, query_str, keyed=False, incl='', excl='') -> Dict:
        """Fetch normalized disease objects.
        :param str query_str: query, a string, to search for
        :param bool keyed: if true, return response as dict keying source names
            to source objects; otherwise, return list of source objects
        :param str incl: str containing comma-separated names of sources to
            use. Will exclude all other sources. Case-insensitive.
        :param str excl: str containing comma-separated names of source to
            exclude. Will include all other source. Case-insensitive.
        :return: dict containing all matches found in sources.
        :rtype: dict
        :raises InvalidParameterException: if both incl and excl args are
            provided, or if invalid source names are given.
        """
        if not incl and not excl:
            query_sources = set(SOURCES_LOWER_LOOKUP.values())
        elif incl and excl:
            detail = "Cannot request both source inclusions and exclusions."
            raise InvalidParameterException(detail)
        elif incl:
            req_sources = [n.strip() for n in incl.split(',')]
            invalid_sources = []
            query_sources = set()
            for source in req_sources:
                if source.lower() in SOURCES_LOWER_LOOKUP.keys():
                    query_sources.add(SOURCES_LOWER_LOOKUP[source.lower()])
                else:
                    invalid_sources.append(source)
            if invalid_sources:
                detail = f"Invalid source name(s): {invalid_sources}"
                raise InvalidParameterException(detail)
        else:
            req_exclusions = [n.strip() for n in excl.lower().split(',')]
            req_excl_dict = {r.lower(): r for r in req_exclusions}
            invalid_sources = []
            query_sources = set()
            for req_l, req in req_excl_dict.items():
                if req_l not in SOURCES_LOWER_LOOKUP.keys():
                    invalid_sources.append(req)
            for src_l, src in SOURCES_LOWER_LOOKUP.items():
                if src_l not in req_excl_dict.keys():
                    query_sources.add(src)
            if invalid_sources:
                detail = f"Invalid source name(s): {invalid_sources}"
                raise InvalidParameterException(detail)

        query_str = query_str.strip()

        if keyed:
            response = self._response_keyed(query_str, query_sources)
        else:
            response = self._response_list(query_str, query_sources)

        return response

    def _add_merged_meta(self, response: Dict) -> Dict:
        """Add source metadata to response object.
        :param Dict response: in-progress response object
        :return: completed resopnse object.
        """
        sources_meta = {}
        vod = response['value_object_descriptor']
<<<<<<< HEAD
        ids = [vod['value']['disease_id']] + vod.get('xrefs', [])
=======
        ids = [vod['value']['disease_id']]
        other_ids = vod.get('xrefs', [])
        if other_ids:
            ids += other_ids
>>>>>>> 3b9393d7
        for concept_id in ids:
            prefix = concept_id.split(':')[0]
            src_name = PREFIX_LOOKUP[prefix.lower()]
            if src_name not in sources_meta:
                sources_meta[src_name] = self._fetch_meta(src_name)
        response['meta_'] = sources_meta
        return response

    def _add_vod(self, response: Dict, record: Dict, query: str,
                 match_type: MatchType) -> Dict:
        """Format received DB record as VOD and update response object.
        :param Dict response: in-progress response object
        :param Dict record: record as stored in DB
        :param str query: query string from user request
        :param MatchType match_type: type of match achieved
        :return: completed response object ready to return to user
        """
        vod = {
<<<<<<< HEAD
            'id': f'normalize:{quote(query)}',
=======
            'id': f'normalize.disease:{query}',
>>>>>>> 3b9393d7
            'type': 'DiseaseDescriptor',
            'value': {
                'type': 'Disease',
                'disease_id': record['concept_id']
            },
            'label': record['label'],
            'extensions': [],
        }
        if 'other_ids' in record:
            vod['xrefs'] = record['other_ids']
        if 'aliases' in record:
            vod['alternate_labels'] = record['aliases']
        if 'pediatric_disease' in record and \
                record['pediatric_disease'] is not None:
            vod['extensions'].append({
                'type': 'Extension',
                'name': 'pediatric_disease',
                'value': record['pediatric_disease']
            })
        if 'xrefs' in record and record['xrefs']:
            vod['extensions'].append({
                'type': 'Extension',
                'name': 'associated_with',
                'value': record['xrefs']
            })
        if not vod['extensions']:
            del vod['extensions']
        response['match_type'] = match_type
        response['value_object_descriptor'] = vod
        response = self._add_merged_meta(response)
        return response

    def _record_order(self, record: Dict) -> (int, str):
        """Construct priority order for matching. Only called by sort().
        :param Dict record: individual record item in iterable to sort
        :return: tuple with rank value and concept ID
        """
        src = record['src_name']
        if src == SourceName.NCIT.value:
            source_rank = 1
        elif src == SourceName.MONDO.value:
            source_rank = 2
        elif src == SourceName.ONCOTREE.value:
            source_rank = 3
        elif src == SourceName.OMIM.value:
            source_rank = 4
        elif src == SourceName.DO.value:
            source_rank = 5
        else:
            logger.warning(f"query.record_order: Invalid source name for "
                           f"{record}")
            source_rank = 4
        return (source_rank, record['concept_id'])

    def _handle_failed_merge_ref(self, record, response, query) -> Dict:
        """Log + fill out response for a failed merge reference lookup.

        :param Dict record: record containing failed merge_ref
        :param Dict response: in-progress response object
        :param str query: original query value
        :return: response with no match
        """
        logger.error(f"Merge ref lookup failed for ref {record['merge_ref']} "
                     f"in record {record['concept_id']} from query {query}")
        response['match_type'] = MatchType.NO_MATCH
        return response

    def search_groups(self, query: str) -> Dict:
        """Return normalized concept for given search term.
        :param str query: string to search against
        """
        # prepare basic response
        response = {
            'query': query,
            'warnings': self._emit_warnings(query),
        }
        if query == '':
            response['match_type'] = MatchType.NO_MATCH
            return response
        query_str = query.lower()

        # check merged concept ID match
        record = self.db.get_record_by_id(query_str, case_sensitive=False,
                                          merge=True)
        if record:
            return self._add_vod(response, record, query,
                                 MatchType.CONCEPT_ID)

        non_merged_match = None

        # check concept ID match
        record = self.db.get_record_by_id(query_str, case_sensitive=False)
        if record:
            if 'merge_ref' in record:
                merge = self.db.get_record_by_id(record['merge_ref'],
                                                 case_sensitive=False,
                                                 merge=True)
                if merge is None:
                    return self._handle_failed_merge_ref(record, response,
                                                         query_str)
                else:
                    return self._add_vod(response, merge, query,
                                         MatchType.CONCEPT_ID)
            else:
                non_merged_match = (record, 'concept_id')

        # check other match types
        for match_type in ['label', 'alias', 'other_id']:
            # get matches list for match tier
            query_matches = self.db.get_records_by_type(query_str, match_type)
            query_matches = [self.db.get_record_by_id(m['concept_id'],
                                                      case_sensitive=False)
                             for m in query_matches]
            query_matches.sort(key=self._record_order)

            # attempt merge ref resolution until successful
            for match in query_matches:
                record = self.db.get_record_by_id(match['concept_id'], False)
                if record:
                    if 'merge_ref' in record:
                        merge = self.db.get_record_by_id(record['merge_ref'],
                                                         case_sensitive=False,
                                                         merge=True)
                        if merge is None:
                            return self._handle_failed_merge_ref(record,
                                                                 response,
                                                                 query_str)
                        else:
                            return self._add_vod(response, merge, query,
                                                 MatchType[match_type.upper()])
                    else:
                        if not non_merged_match:
                            non_merged_match = (record, match_type)

        # if no successful match, try available non-merged match
        if non_merged_match:
            match_type = MatchType[non_merged_match[1].upper()]
            response = self._add_vod(response, non_merged_match[0], query,
                                     match_type)
            return response

        if not query_matches:
            response['match_type'] = MatchType.NO_MATCH
        return response<|MERGE_RESOLUTION|>--- conflicted
+++ resolved
@@ -308,14 +308,7 @@
         """
         sources_meta = {}
         vod = response['value_object_descriptor']
-<<<<<<< HEAD
         ids = [vod['value']['disease_id']] + vod.get('xrefs', [])
-=======
-        ids = [vod['value']['disease_id']]
-        other_ids = vod.get('xrefs', [])
-        if other_ids:
-            ids += other_ids
->>>>>>> 3b9393d7
         for concept_id in ids:
             prefix = concept_id.split(':')[0]
             src_name = PREFIX_LOOKUP[prefix.lower()]
@@ -334,11 +327,7 @@
         :return: completed response object ready to return to user
         """
         vod = {
-<<<<<<< HEAD
-            'id': f'normalize:{quote(query)}',
-=======
-            'id': f'normalize.disease:{query}',
->>>>>>> 3b9393d7
+            'id': f'normalize.disease:{quote(query)}',
             'type': 'DiseaseDescriptor',
             'value': {
                 'type': 'Disease',
