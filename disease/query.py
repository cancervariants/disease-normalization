"""This module provides methods for handling queries."""
import re
from datetime import datetime
from typing import Dict, Optional, Set, Tuple
from urllib.parse import quote

from botocore.exceptions import ClientError

from disease import (
    ITEM_TYPES,
    NAMESPACE_LOOKUP,
    PREFIX_LOOKUP,
    SOURCES_LOWER_LOOKUP,
    logger,
)
from disease.database import Database
from disease.schemas import (
    Disease,
    MatchType,
    NormalizationService,
    SearchService,
    ServiceMeta,
    SourceMeta,
    SourceName,
)

from .version import __version__


class InvalidParameterException(Exception):
    """Exception for invalid parameter args provided by the user."""

    def __init__(self, message):
        """Create new instance
        :param str message: string describing the nature of the error
        """
        super().__init__(message)


class QueryHandler:
    """Class for normalizer management. Stores reference to database instance
    and normalizes query input.
    """

    def __init__(self, db_url: str = "", db_region: str = "us-east-2"):
        """Initialize Normalizer instance.
        :param str db_url: URL to database source.
        :param str db_region: AWS default region.
        """
        self.db = Database(db_url=db_url, region_name=db_region)

    def _emit_warnings(self, query_str) -> Optional[Dict]:
        """Emit warnings if query contains non breaking space characters.
        :param str query_str: query string
        :return: dict keying warning type to warning description
        """
        warnings = None
        nbsp = re.search("\xa0|&nbsp;", query_str)
        if nbsp:
            warnings = {"nbsp": "Query contains non breaking space characters."}
            logger.warning(
                f"Query ({query_str}) contains non breaking space characters."
            )
        return warnings

    def _fetch_meta(self, src_name: str) -> SourceMeta:
        """Fetch metadata for src_name.
        :param str src_name: name of source to get metadata for
        :return: Meta object containing source metadata
        """
        if src_name in self.db.cached_sources.keys():
            return self.db.cached_sources[src_name]
        else:
            try:
                db_response = self.db.metadata.get_item(Key={"src_name": src_name})
                response = SourceMeta(**db_response["Item"])
                self.db.cached_sources[src_name] = response
                return response
            except ClientError as e:
                logger.error(e.response["Error"]["Message"])

    def _add_record(
        self, response: Dict[str, Dict], item: Dict, match_type: str
    ) -> Tuple[Dict, str]:
        """Add individual record to response object
        :param Dict[str, Dict] response: in-progress response object to return
            to client
        :param Dict item: Item retrieved from DynamoDB
        :param str match_type: type of query match
        :return: Tuple containing updated response object, and string
            containing name of the source of the match
        """
        del item["label_and_type"]
        disease = Disease(**item)
        src_name = item["src_name"]

        matches = response["source_matches"]
        if src_name not in matches.keys():
            pass
        elif matches[src_name] is None:
            matches[src_name] = {
                "match_type": MatchType[match_type.upper()],
                "records": [disease],
                "source_meta_": self._fetch_meta(src_name),
            }
        elif matches[src_name]["match_type"] == MatchType[match_type.upper()]:
            matches[src_name]["records"].append(disease)

        return response, src_name

    def _fetch_records(
        self, response: Dict[str, Dict], concept_ids: Set[str], match_type: str
    ) -> Tuple[Dict, Set]:
        """Return matched Disease records as a structured response for a given
        collection of concept IDs.
        :param Dict[str, Dict] response: in-progress response object to return
            to client.
        :param List[str] concept_ids: List of concept IDs to build from.
            Should be all lower-case.
        :param str match_type: record should be assigned this type of
            match.
        :return: response Dict with records filled in via provided concept
            IDs, and Set of source names of matched records
        """
        matched_sources = set()
        for concept_id in concept_ids:
            try:
<<<<<<< HEAD
                match = self.db.get_record_by_id(
                    concept_id.lower(), case_sensitive=False
                )
                (response, src) = self._add_record(response, match, match_type)
                matched_sources.add(src)
=======
                match = self.db.get_record_by_id(concept_id.lower(),
                                                 case_sensitive=False)
                if match is None:
                    logger.error(f"Reference to {concept_id} failed.")
                else:
                    (response, src) = self._add_record(response, match, match_type)
                    matched_sources.add(src)
>>>>>>> 57a1dec7
            except ClientError as e:
                logger.error(e.response["Error"]["Message"])
        return response, matched_sources

    def _fill_no_matches(self, resp: Dict[str, Dict]) -> Dict:
        """Fill all empty source_matches slots with NO_MATCH results.
        :param Dict[str, Dict] resp: incoming response object
        :return: response object with empty source slots filled with
                NO_MATCH results and corresponding source metadata
        """
        for src_name in resp["source_matches"].keys():
            if resp["source_matches"][src_name] is None:
                resp["source_matches"][src_name] = {
                    "match_type": MatchType.NO_MATCH,
                    "records": [],
                    "source_meta_": self._fetch_meta(src_name),
                }
        return resp

    def _check_concept_id(
        self, query: str, resp: Dict, sources: Set[str]
    ) -> (Dict, Set):
        """Check query for concept ID match. Should only find 0 or 1 matches.
        :param str query: search string
        :param Dict resp: in-progress response object to return to client
        :param Set[str] sources: remaining unmatched sources
        :return: Tuple with updated resp object and updated set of unmatched
            sources
        """
        concept_id_items = []
        if [p for p in PREFIX_LOOKUP.keys() if query.startswith(p)]:
            record = self.db.get_record_by_id(query, False)
            if record:
                concept_id_items.append(record)
        for prefix in [p for p in NAMESPACE_LOOKUP.keys() if query.startswith(p)]:
            concept_id = f"{NAMESPACE_LOOKUP[prefix]}:{query}"
            id_lookup = self.db.get_record_by_id(concept_id, False)
            if id_lookup:
                concept_id_items.append(id_lookup)
        for item in concept_id_items:
            (resp, src_name) = self._add_record(resp, item, MatchType.CONCEPT_ID.name)
            sources = sources - {src_name}
        return resp, sources

    def _check_match_type(
        self, query: str, resp: Dict, sources: Set[str], match_type: str
    ) -> Tuple[Dict, Set]:
        """Check query for selected match type.
        :param str query: search string
        :param Dict resp: in-progress response object to return to client
        :param Set[str] sources: remaining unmatched sources
        :param str match_type: Match type to check for. Should be one of
            {'label', 'alias', 'xref', 'associated_with'}
        :return: Tuple with updated resp object and updated set of unmatched
                 sources
        """
        matches = self.db.get_records_by_type(query, match_type)
        if matches:
            concept_ids = {i["concept_id"] for i in matches}
            (resp, matched_srcs) = self._fetch_records(resp, concept_ids, match_type)
            sources = sources - matched_srcs
        return resp, sources

    def _response_keyed(self, query: str, sources: Set[str]) -> Dict:
        """Return response as dict where key is source name and value
        is a list of records. Corresponds to `keyed=true` API parameter.
        :param str query: string to match against
        :param Set[str] sources: sources to match from
        :return: completed response object to return to client
        """
        response = {
            "query": query,
            "warnings": self._emit_warnings(query),
            "source_matches": {source: None for source in sources},
        }
        if query == "":
            response = self._fill_no_matches(response)
            return response
        query = query.lower()

        # check if concept ID match
        (response, sources) = self._check_concept_id(query, response, sources)
        if len(sources) == 0:
            return response

        for match_type in ITEM_TYPES.values():
            (response, sources) = self._check_match_type(
                query, response, sources, match_type
            )
            if len(sources) == 0:
                return response

        # remaining sources get no match
        return self._fill_no_matches(response)

    def _response_list(self, query: str, sources: Set[str]) -> Dict:
        """Return response as list, where the first key-value in each item
        is the source name. Corresponds to `keyed=false` API parameter.
        :param str query: string to match against
        :param Set[str] sources: sources to match from
        :return: Completed response object to return to client
        """
        response_dict = self._response_keyed(query, sources)
        source_list = []
        for src_name in response_dict["source_matches"].keys():
            src = {
                "source": src_name,
            }
            to_merge = response_dict["source_matches"][src_name]
            src.update(to_merge)

            source_list.append(src)
        response_dict["source_matches"] = source_list

        return response_dict

    def search(self, query_str, keyed=False, incl="", excl="") -> SearchService:
        """Fetch normalized disease objects.
        :param str query_str: query, a string, to search for
        :param bool keyed: if true, return response as dict keying source names
            to source objects; otherwise, return list of source objects
        :param str incl: str containing comma-separated names of sources to
            use. Will exclude all other sources. Case-insensitive.
        :param str excl: str containing comma-separated names of source to
            exclude. Will include all other source. Case-insensitive.
        :return: dict containing all matches found in sources.
        :rtype: dict
        :raises InvalidParameterException: if both incl and excl args are
            provided, or if invalid source names are given.
        """
        sources = dict()
        for k, v in SOURCES_LOWER_LOOKUP.items():
            if self.db.metadata.get_item(Key={"src_name": v}).get("Item"):
                sources[k] = v
        if not incl and not excl:
            query_sources = set(sources.values())
        elif incl and excl:
            detail = "Cannot request both source inclusions and exclusions."
            raise InvalidParameterException(detail)
        elif incl:
            req_sources = [n.strip() for n in incl.split(",")]
            invalid_sources = []
            query_sources = set()
            for source in req_sources:
                if source.lower() in sources.keys():
                    query_sources.add(sources[source.lower()])
                else:
                    invalid_sources.append(source)
            if invalid_sources:
                detail = f"Invalid source name(s): {invalid_sources}"
                raise InvalidParameterException(detail)
        else:
            req_exclusions = [n.strip() for n in excl.lower().split(",")]
            req_excl_dict = {r.lower(): r for r in req_exclusions}
            invalid_sources = []
            query_sources = set()
            for req_l, req in req_excl_dict.items():
                if req_l not in sources.keys():
                    invalid_sources.append(req)
            for src_l, src in sources.items():
                if src_l not in req_excl_dict.keys():
                    query_sources.add(src)
            if invalid_sources:
                detail = f"Invalid source name(s): {invalid_sources}"
                raise InvalidParameterException(detail)

        query_str = query_str.strip()

        if keyed:
            response = self._response_keyed(query_str, query_sources)
        else:
            response = self._response_list(query_str, query_sources)

        response["service_meta_"] = ServiceMeta(
            version=__version__,
            response_datetime=datetime.now(),
        ).dict()
        return SearchService(**response)

    def _add_merged_meta(self, response: Dict) -> Dict:
        """Add source metadata to response object.

        :param Dict response: in-progress response object
        :return: completed response object.
        """
        sources_meta = {}
        vod = response["disease_descriptor"]
        ids = [vod["disease"]] + vod.get("xrefs", [])
        for concept_id in ids:
            prefix = concept_id.split(":")[0]
            src_name = PREFIX_LOOKUP[prefix.lower()]
            if src_name not in sources_meta:
                sources_meta[src_name] = self._fetch_meta(src_name)
        response["source_meta_"] = sources_meta
        return response

    def _add_vod(
        self, response: Dict, record: Dict, query: str, match_type: MatchType
    ) -> NormalizationService:
        """Format received DB record as VOD and update response object.

        :param Dict response: in-progress response object
        :param Dict record: record as stored in DB
        :param str query: query string from user request
        :param MatchType match_type: type of match achieved
        :return: completed normalized response object ready to return to user
        """
        vod = {
            "id": f"normalize.disease:{quote(query)}",
            "type": "DiseaseDescriptor",
            "disease": record["concept_id"],
            "label": record["label"],
            "extensions": [],
        }
        if "xrefs" in record:
            vod["xrefs"] = record["xrefs"]
        if "aliases" in record:
            vod["alternate_labels"] = record["aliases"]
        if "pediatric_disease" in record and record["pediatric_disease"] is not None:
            vod["extensions"].append(
                {
                    "type": "Extension",
                    "name": "pediatric_disease",
                    "value": record["pediatric_disease"],
                }
            )
        if "associated_with" in record and record["associated_with"]:
            vod["extensions"].append(
                {
                    "type": "Extension",
                    "name": "associated_with",
                    "value": record["associated_with"],
                }
            )
        if not vod["extensions"]:
            del vod["extensions"]
        response["match_type"] = match_type
        response["disease_descriptor"] = vod
        response = self._add_merged_meta(response)
        return NormalizationService(**response)

    def _record_order(self, record: Dict) -> (int, str):
        """Construct priority order for matching. Only called by sort().

        :param Dict record: individual record item in iterable to sort
        :return: tuple with rank value and concept ID
        """
        src = record["src_name"]
        if src == SourceName.NCIT.value:
            source_rank = 1
        elif src == SourceName.MONDO.value:
            source_rank = 2
        elif src == SourceName.ONCOTREE.value:
            source_rank = 3
        elif src == SourceName.OMIM.value:
            source_rank = 4
        elif src == SourceName.DO.value:
            source_rank = 5
        else:
            logger.warning(f"query.record_order: Invalid source name for " f"{record}")
            source_rank = 4
        return source_rank, record["concept_id"]

    def _handle_failed_merge_ref(self, record, response, query) -> NormalizationService:
        """Log + fill out response for a failed merge reference lookup.

        :param Dict record: record containing failed merge_ref
        :param Dict response: in-progress response object
        :param str query: original query value
        :return: Normalized response with no match
        """
        logger.error(
            f"Merge ref lookup failed for ref {record['merge_ref']} "
            f"in record {record['concept_id']} from query {query}"
        )
        response["match_type"] = MatchType.NO_MATCH
        return NormalizationService(**response)

    def normalize(self, query: str) -> NormalizationService:
        """Return normalized concept for given search term.
        :param str query: string to search against
        :return: NormalizationService object with complete response
        """
        # prepare basic response
        response = {
            "query": query,
            "warnings": self._emit_warnings(query),
            "service_meta_": ServiceMeta(
                version=__version__,
                response_datetime=datetime.now(),
            ),
        }
        if query == "":
            response["match_type"] = MatchType.NO_MATCH
            return NormalizationService(**response)
        query_str = query.lower().strip()

        # check merged concept ID match
        record = self.db.get_record_by_id(query_str, case_sensitive=False, merge=True)
        if record:
            return self._add_vod(response, record, query, MatchType.CONCEPT_ID)

        non_merged_match = None

        # check concept ID match
        record = self.db.get_record_by_id(query_str, case_sensitive=False)
        if record:
            if "merge_ref" in record:
                merge = self.db.get_record_by_id(
                    record["merge_ref"], case_sensitive=False, merge=True
                )
                if merge is None:
                    return self._handle_failed_merge_ref(record, response, query_str)
                else:
                    return self._add_vod(response, merge, query, MatchType.CONCEPT_ID)
            else:
                non_merged_match = (record, "concept_id")

        # check other match types
        for match_type in ["label", "alias", "xref", "associated_with"]:
            # get matches list for match tier
            query_matches = self.db.get_records_by_type(query_str, match_type)
            query_matches = [
                self.db.get_record_by_id(m["concept_id"], case_sensitive=False)
                for m in query_matches
            ]
            query_matches.sort(key=self._record_order)

            # attempt merge ref resolution until successful
            for match in query_matches:
                record = self.db.get_record_by_id(match["concept_id"], False)
                if record:
                    if "merge_ref" in record:
                        merge = self.db.get_record_by_id(
                            record["merge_ref"], case_sensitive=False, merge=True
                        )
                        if merge is None:
                            return self._handle_failed_merge_ref(
                                record, response, query_str
                            )
                        else:
                            return self._add_vod(
                                response, merge, query, MatchType[match_type.upper()]
                            )
                    else:
                        if not non_merged_match:
                            non_merged_match = (record, match_type)

        # if no successful match, try available non-merged match
        if non_merged_match:
            match_type = MatchType[non_merged_match[1].upper()]
            return self._add_vod(response, non_merged_match[0], query, match_type)

        if not query_matches:
            response["match_type"] = MatchType.NO_MATCH
        return NormalizationService(**response)<|MERGE_RESOLUTION|>--- conflicted
+++ resolved
@@ -125,21 +125,14 @@
         matched_sources = set()
         for concept_id in concept_ids:
             try:
-<<<<<<< HEAD
                 match = self.db.get_record_by_id(
                     concept_id.lower(), case_sensitive=False
                 )
-                (response, src) = self._add_record(response, match, match_type)
-                matched_sources.add(src)
-=======
-                match = self.db.get_record_by_id(concept_id.lower(),
-                                                 case_sensitive=False)
                 if match is None:
                     logger.error(f"Reference to {concept_id} failed.")
                 else:
                     (response, src) = self._add_record(response, match, match_type)
                     matched_sources.add(src)
->>>>>>> 57a1dec7
             except ClientError as e:
                 logger.error(e.response["Error"]["Message"])
         return response, matched_sources
