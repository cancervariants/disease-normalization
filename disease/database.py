--- conflicted
+++ resolved
@@ -50,13 +50,8 @@
         self.dynamodb = boto3.resource('dynamodb', **boto_params)
         self.dynamodb_client = boto3.client('dynamodb', **boto_params)
 
-<<<<<<< HEAD
-        # create tables if nonexistent if not connecting to remote database
-        if db_url or 'DISEASE_NORM_DB_URL' in environ.keys():
-=======
         # create tables if nonexistant if not connecting to remote database
         if 'DISEASE_NORM_PROD' not in environ.keys():
->>>>>>> 35bba7bc
             existing_tables = self.dynamodb_client.list_tables()['TableNames']
             self.create_diseases_table(existing_tables)
             self.create_meta_data_table(existing_tables)
