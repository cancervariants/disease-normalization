--- conflicted
+++ resolved
@@ -38,8 +38,7 @@
 pg = ["psycopg[binary]", "requests"]
 etl = ["owlready2==0.40", "rdflib", "wags-tails>=0.1.2", "fastobo"]
 test = ["pytest>=6.0", "pytest-cov", "httpx"]
-<<<<<<< HEAD
-dev = ["pre-commit", "ruff>=0.1.14", "lxml", "xmlformatter"]
+dev = ["pre-commit", "ruff==0.2.0", "lxml", "xmlformatter"]
 docs = [
     "sphinx==6.1.3",
     "sphinx-autodoc-typehints==1.22.0",
@@ -50,9 +49,6 @@
     "gravis==0.1.0",
     "sphinx-github-changelog==1.2.1"
 ]
-=======
-dev = ["pre-commit", "ruff==0.2.0", "lxml", "xmlformatter"]
->>>>>>> 13f979b9
 
 [project.urls]
 Homepage = "https://github.com/cancervariants/disease-normalization"
@@ -89,12 +85,9 @@
 
 [tool.ruff]
 src = ["src"]
-<<<<<<< HEAD
 exclude = ["docs/source/conf.py"]
-=======
 
 [tool.ruff.lint]
->>>>>>> 13f979b9
 select = [
     "F",  # https://docs.astral.sh/ruff/rules/#pyflakes-f
     "E", "W",  # https://docs.astral.sh/ruff/rules/#pycodestyle-e-w
