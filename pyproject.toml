[project]
name = "disease-normalizer"
authors = [
    {name = "Alex Wagner"},
    {name = "Kori Kuzma"},
    {name = "James Stevenson"}
]
readme = "README.md"
classifiers = [
    "Development Status :: 3 - Alpha",
    "Framework :: FastAPI",
    "Framework :: Pydantic",
    "Framework :: Pydantic :: 2",
    "Intended Audience :: Science/Research",
    "Intended Audience :: Developers",
    "Topic :: Scientific/Engineering :: Bio-Informatics",
    "License :: OSI Approved :: MIT License",
    "Programming Language :: Python :: 3",
    "Programming Language :: Python :: 3.11",
    "Programming Language :: Python :: 3.12",
    "Programming Language :: Python :: 3.13",
]
requires-python = ">=3.11"
description = "VICC normalization routines for diseases"
license = {file = "LICENSE"}
dependencies = [
    "pydantic==2.*",
    "fastapi",
    "uvicorn",
    "click",
    "boto3",
    "ga4gh.vrs==2.0.0a14",
]
dynamic = ["version"]

[project.optional-dependencies]
pg = ["psycopg[binary]", "requests"]
etl = ["owlready2==0.40", "rdflib", "wags-tails>=0.1.2", "fastobo", "tqdm"]
tests = ["pytest>=6.0", "pytest-cov", "httpx"]
<<<<<<< HEAD
dev = [
    "pre-commit>=4.0.1",
    "ruff==0.5.0",
    "lxml",
    "xmlformatter",
]
=======
dev = ["pre-commit>=3.7.1", "ruff==0.8.6", "lxml", "xmlformatter"]
>>>>>>> 29ddaef2
docs = [
    "sphinx==6.1.3",
    "sphinx-autodoc-typehints==1.22.0",
    "sphinx-autobuild==2021.3.14",
    "sphinx-copybutton==0.5.2",
    "sphinxext-opengraph==0.8.2",
    "furo==2023.3.27",
    "gravis==0.1.0",
    "sphinx-github-changelog==1.2.1"
]

[project.urls]
Homepage = "https://github.com/cancervariants/disease-normalization"
Documentation = "https://disease-normalizer.readthedocs.io"
Changelog = "https://github.com/cancervariants/disease-normalization/releases"
Source = "https://github.com/cancervariants/disease-normalization"
"Bug Tracker" = "https://github.com/cancervariants/disease-normalization/issues"

[project.scripts]
disease_norm_update = "disease.cli:update_db"
disease_norm_update_remote = "disease.cli:update_from_remote"
disease_norm_dump = "disease.cli:dump_database"
disease_norm_check_db = "disease.cli:check_db"

[build-system]
requires = ["setuptools>=64", "setuptools_scm>=8"]
build-backend = "setuptools.build_meta"

[tool.setuptools_scm]

[tool.setuptools.packages.find]
where = ["src"]

[tool.setuptools.package-data]
"disease.database.postgresql" = ["*.sql"]

[tool.pytest.ini_options]
addopts = "--cov=src --cov-report term-missing"
testpaths = ["tests"]

[tool.coverage.run]
branch = true

[tool.ruff]
src = ["src"]
exclude = ["docs/source/conf.py", "analysis/"]

[tool.ruff.lint]
select = [
    "F",  # https://docs.astral.sh/ruff/rules/#pyflakes-f
    "E", "W",  # https://docs.astral.sh/ruff/rules/#pycodestyle-e-w
    "I",  # https://docs.astral.sh/ruff/rules/#isort-i
    "N",  # https://docs.astral.sh/ruff/rules/#pep8-naming-n
    "D",  # https://docs.astral.sh/ruff/rules/#pydocstyle-d
    "UP",  # https://docs.astral.sh/ruff/rules/#pyupgrade-up
    "ANN",  # https://docs.astral.sh/ruff/rules/#flake8-annotations-ann
    "ASYNC",  # https://docs.astral.sh/ruff/rules/#flake8-async-async
    "S",  # https://docs.astral.sh/ruff/rules/#flake8-bandit-s
    "B",  # https://docs.astral.sh/ruff/rules/#flake8-bugbear-b
    "A",  # https://docs.astral.sh/ruff/rules/#flake8-builtins-a
    "C4",  # https://docs.astral.sh/ruff/rules/#flake8-comprehensions-c4
    "DTZ",  # https://docs.astral.sh/ruff/rules/#flake8-datetimez-dtz
    "T10",  # https://docs.astral.sh/ruff/rules/#flake8-datetimez-dtz
    "EM",  # https://docs.astral.sh/ruff/rules/#flake8-errmsg-em
    "LOG",  # https://docs.astral.sh/ruff/rules/#flake8-logging-log
    "G",  # https://docs.astral.sh/ruff/rules/#flake8-logging-format-g
    "INP",  # https://docs.astral.sh/ruff/rules/#flake8-no-pep420-inp
    "PIE",  # https://docs.astral.sh/ruff/rules/#flake8-pie-pie
    "T20",  # https://docs.astral.sh/ruff/rules/#flake8-print-t20
    "PT",  # https://docs.astral.sh/ruff/rules/#flake8-pytest-style-pt
    "Q",  # https://docs.astral.sh/ruff/rules/#flake8-quotes-q
    "RSE",  # https://docs.astral.sh/ruff/rules/#flake8-raise-rse
    "RET",  # https://docs.astral.sh/ruff/rules/#flake8-return-ret
    "SLF",  # https://docs.astral.sh/ruff/rules/#flake8-self-slf
    "SLOT",  # https://docs.astral.sh/ruff/rules/#flake8-slots-slot
    "SIM",  # https://docs.astral.sh/ruff/rules/#flake8-simplify-sim
    "ARG",  # https://docs.astral.sh/ruff/rules/#flake8-unused-arguments-arg
    "PTH",  # https://docs.astral.sh/ruff/rules/#flake8-use-pathlib-pth
    "PGH",  # https://docs.astral.sh/ruff/rules/#pygrep-hooks-pgh
    "PLC",  # https://docs.astral.sh/ruff/rules/#convention-c
    "PLE",  # https://docs.astral.sh/ruff/rules/#error-e_1
    "TRY",  # https://docs.astral.sh/ruff/rules/#tryceratops-try
    "PERF",  # https://docs.astral.sh/ruff/rules/#perflint-perf
    "FURB",  # https://docs.astral.sh/ruff/rules/#refurb-furb
    "RUF",  # https://docs.astral.sh/ruff/rules/#ruff-specific-rules-ruf
]
fixable = [
    "I",
    "F401",
    "D",
    "UP",
    "ANN",
    "B",
    "C4",
    "LOG",
    "G",
    "PIE",
    "PT",
    "RSE",
    "SIM",
    "PLC",
    "PLE",
    "TRY",
    "PERF",
    "FURB",
    "RUF"
]
# ANN003 - missing-type-kwargs
# D203 - one-blank-line-before-class
# D205 - blank-line-after-summary
# D206 - indent-with-spaces*
# D213 - multi-line-summary-second-line
# D300 - triple-single-quotes*
# D400 - ends-in-period
# D415 - ends-in-punctuation
# E111 - indentation-with-invalid-multiple*
# E114 - indentation-with-invalid-multiple-comment*
# E117 - over-indented*
# E501 - line-too-long*
# W191 - tab-indentation*
# S321 - suspicious-ftp-lib-usage
# PLC0206 - dict-index-missing-items
# *ignored for compatibility with formatter
ignore = [
    "ANN003",
    "D203", "D205", "D206", "D213", "D300", "D400", "D415",
    "E111", "E114", "E117", "E501",
    "W191",
    "S321",
    "PLC0206",
]

[tool.ruff.lint.per-file-ignores]
# ANN001 - missing-type-function-argument
# ANN2 - missing-return-type
# F401 - unused-import
# N805 - invalid-first-argument-name-for-method
# S101 - assert
# D100 - undocumented-public-module
# D102 - undocumented-public-class
# D103 - undocumented-public-function
# I001 - unsorted-imports
# B011 - assert-false
# INP001 - implicit-namespace-package
# ARG001 - unused-function-argument
# SLF001 - private-member-acces
"tests/*" = [
    "ANN001",
    "ANN2",
    "D100",
    "D102",
    "D103",
    "S101",
    "B011",
    "INP001",
    "SLF001",
    "ARG001"
]
"*__init__.py" = ["F401"]
"tests/unit/test_emit_warnings.py" = ["RUF001"]
"src/disease/schemas.py" = ["ANN201", "N805", "ANN001"]
"docs/source/conf.py" = ["D100", "I001", "D103", "ANN201", "ANN001"]

[tool.ruff.lint.flake8-annotations]
mypy-init-return = true

[tool.ruff.format]
docstring-code-format = true<|MERGE_RESOLUTION|>--- conflicted
+++ resolved
@@ -37,16 +37,12 @@
 pg = ["psycopg[binary]", "requests"]
 etl = ["owlready2==0.40", "rdflib", "wags-tails>=0.1.2", "fastobo", "tqdm"]
 tests = ["pytest>=6.0", "pytest-cov", "httpx"]
-<<<<<<< HEAD
 dev = [
     "pre-commit>=4.0.1",
-    "ruff==0.5.0",
+    "ruff==0.8.6",
     "lxml",
     "xmlformatter",
 ]
-=======
-dev = ["pre-commit>=3.7.1", "ruff==0.8.6", "lxml", "xmlformatter"]
->>>>>>> 29ddaef2
 docs = [
     "sphinx==6.1.3",
     "sphinx-autodoc-typehints==1.22.0",
