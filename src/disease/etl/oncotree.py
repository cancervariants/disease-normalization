"""Module to load disease data from OncoTree."""
import json
from typing import Dict

from disease import logger
from disease.etl.base import Base
from disease.schemas import Disease, NamespacePrefix, SourceMeta


class OncoTree(Base):
    """Gather and load data from OncoTree."""

<<<<<<< HEAD
=======
    def _download_data(self) -> None:
        """Download Oncotree source data for loading into normalizer."""
        logger.info("Retrieving source data for OncoTree")
        url_version = self._version.replace("-", "_")
        url = f"http://oncotree.mskcc.org/api/tumorTypes/tree?version=oncotree_{url_version}"
        output_file = self._src_dir / f"oncotree_{self._version}.json"
        self._http_download(url, output_file)
        logger.info("Successfully retrieved source data for OncoTree")

>>>>>>> 89879ba5
    def _load_meta(self) -> None:
        """Load metadata"""
        metadata = SourceMeta(
            data_license="CC BY 4.0",
            data_license_url="https://creativecommons.org/licenses/by/4.0/legalcode",  # noqa F401
            version=self._version,
            data_url="http://oncotree.mskcc.org/#/home?tab=api",
            rdp_url=None,
            data_license_attributes={
                "non_commercial": False,
                "share_alike": False,
                "attribution": True,
            },
        )
        self._database.add_source_metadata(self._src_name, metadata)

    def _traverse_tree(self, disease_node: Dict) -> None:
        """Traverse JSON tree and load diseases where possible.

        :param Dict disease_node: node in tree containing info for individual
            disease.
        """
        if disease_node.get("level", None) >= 2:
            disease = {
                "concept_id": f"{NamespacePrefix.ONCOTREE.value}:{disease_node['code']}",
                "label": disease_node["name"],
                "xrefs": [],
                "associated_with": [],
            }
            refs = disease_node.get("externalReferences", [])
            for prefix, codes in refs.items():
                if prefix == "UMLS":
                    normed_prefix = NamespacePrefix.UMLS.value
                    for code in codes:
                        normed_id = f"{normed_prefix}:{code}"
                        disease["associated_with"].append(normed_id)
                elif prefix == "NCI":
                    normed_prefix = NamespacePrefix.NCIT.value
                    for code in codes:
                        normed_id = f"{normed_prefix}:{code}"
                        disease["xrefs"].append(normed_id)
                else:
                    logger.warning(f"Unrecognized prefix: {prefix}")
                    continue
            assert Disease(**disease)
            self._load_disease(disease)
        if disease_node.get("children", None):
            for child in disease_node["children"].values():
                self._traverse_tree(child)

    def _transform_data(self) -> None:
        """Initiate OncoTree data transformation."""
        with open(self._data_file, "r") as f:
            oncotree = json.load(f)
        self._traverse_tree(oncotree["TISSUE"])<|MERGE_RESOLUTION|>--- conflicted
+++ resolved
@@ -10,18 +10,6 @@
 class OncoTree(Base):
     """Gather and load data from OncoTree."""
 
-<<<<<<< HEAD
-=======
-    def _download_data(self) -> None:
-        """Download Oncotree source data for loading into normalizer."""
-        logger.info("Retrieving source data for OncoTree")
-        url_version = self._version.replace("-", "_")
-        url = f"http://oncotree.mskcc.org/api/tumorTypes/tree?version=oncotree_{url_version}"
-        output_file = self._src_dir / f"oncotree_{self._version}.json"
-        self._http_download(url, output_file)
-        logger.info("Successfully retrieved source data for OncoTree")
-
->>>>>>> 89879ba5
     def _load_meta(self) -> None:
         """Load metadata"""
         metadata = SourceMeta(
