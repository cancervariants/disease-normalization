--- conflicted
+++ resolved
@@ -308,27 +308,20 @@
                 "match_type": 80,
                 "disease": {
                     "id": "normalize.disease.ncit:C4989",
-<<<<<<< HEAD
                     "primaryCode": "ncit:C4989",
-=======
->>>>>>> 7750db3b
                     "conceptType": "Disease",
                     "label": "Childhood Leukemia",
                     "mappings": [
                         {
                             "coding": {
-<<<<<<< HEAD
-                                "code": "C4989",
+                                "code": "ncit:C4989",
                                 "system": "https://www.ebi.ac.uk/ols4/ontologies/ncit/classes?short_form=NCIT_",
                             },
                             "relation": "exactMatch",
                         },
                         {
                             "coding": {
-                                "code": "0004355",
-=======
                                 "code": "mondo:0004355",
->>>>>>> 7750db3b
                                 "system": "http://purl.obolibrary.org/obo/mondo.owl",
                             },
                             "relation": "relatedMatch",
