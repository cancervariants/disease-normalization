--- conflicted
+++ resolved
@@ -4,17 +4,10 @@
 asttokens==2.2.1
 backcall==0.2.0
 beautifulsoup4==4.12.2 ; python_full_version >= '3.6.0'
-<<<<<<< HEAD
 bioregistry[align]==0.9.8 ; python_version >= '3.7'
 bioversions==0.5.128
 boto3==1.26.129
 botocore==1.29.129 ; python_version >= '3.7'
-=======
-bioregistry[align]==0.9.4 ; python_version >= '3.7'
-bioversions==0.5.124
-boto3==1.26.127
-botocore==1.29.127 ; python_version >= '3.7'
->>>>>>> 6a6d720b
 cachier==2.1.1
 certifi==2023.5.7 ; python_version >= '3.6'
 cfgv==3.3.1 ; python_full_version >= '3.6.1'
@@ -46,15 +39,10 @@
 h11==0.14.0 ; python_version >= '3.7'
 identify==2.5.24 ; python_version >= '3.7'
 idna==3.4 ; python_version >= '3.5'
-<<<<<<< HEAD
 importlib-metadata==6.6.0 ; python_version < '3.10'
 importlib-resources==5.12.0 ; python_version < '3.10'
 iniconfig==2.0.0 ; python_version >= '3.7'
 ipykernel==6.23.0
-=======
-iniconfig==2.0.0 ; python_version >= '3.7'
-ipykernel==6.22.0
->>>>>>> 6a6d720b
 ipython==8.13.2 ; python_version >= '3.9'
 isodate==0.6.1
 jedi==0.18.2 ; python_version >= '3.6'
@@ -110,11 +98,7 @@
 requests-ftp==0.3.1
 s3transfer==0.6.1 ; python_version >= '3.7'
 setuptools==67.7.2 ; python_version >= '3.7'
-<<<<<<< HEAD
 six==1.16.0 ; python_version >= '2.7' and python_version not in '3.0, 3.1, 3.2, 3.3'
-=======
-six==1.16.0 ; python_version >= '2.7' and python_version not in '3.0, 3.1, 3.2'
->>>>>>> 6a6d720b
 sniffio==1.3.0 ; python_version >= '3.7'
 snowballstemmer==2.2.0
 sortedcontainers==2.4.0
@@ -122,10 +106,7 @@
 stack-data==0.6.2
 starlette==0.26.1 ; python_version >= '3.7'
 tabulate==0.9.0 ; python_version >= '3.7'
-<<<<<<< HEAD
 tomli==2.0.1 ; python_version < '3.11'
-=======
->>>>>>> 6a6d720b
 tornado==6.3.1 ; python_version >= '3.8'
 tqdm==4.65.0 ; python_version >= '3.7'
 traitlets==5.9.0 ; python_version >= '3.7'
