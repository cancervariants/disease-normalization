--- conflicted
+++ resolved
@@ -1,9 +1,8 @@
 -i https://pypi.org/simple
-<<<<<<< HEAD
 anyio==3.6.2 ; python_full_version >= '3.6.2'
 boto3==1.25.4
 botocore==1.28.4 ; python_version >= '3.7'
-click==8.1.3 ; python_version >= '3.7'
+click==8.1.3
 fastapi==0.85.1
 ga4gh.vrsatile.pydantic==0.1.dev3
 h11==0.14.0 ; python_version >= '3.7'
@@ -17,23 +16,4 @@
 starlette==0.20.4 ; python_version >= '3.7'
 typing-extensions==4.4.0 ; python_version >= '3.7'
 urllib3==1.26.12 ; python_version >= '2.7' and python_version not in '3.0, 3.1, 3.2, 3.3, 3.4, 3.5' and python_version < '4'
-=======
-anyio==3.6.2; python_full_version >= '3.6.2'
-boto3==1.25.4
-botocore==1.28.4; python_version >= '3.7'
-click==8.1.3
-fastapi==0.85.1
-ga4gh.vrsatile.pydantic==0.0.11
-h11==0.14.0; python_version >= '3.7'
-idna==3.4; python_version >= '3.5'
-jmespath==1.0.1; python_version >= '3.7'
-pydantic==1.10.2
-python-dateutil==2.8.2; python_version >= '2.7' and python_version not in '3.0, 3.1, 3.2, 3.3'
-s3transfer==0.6.0; python_version >= '3.7'
-six==1.16.0; python_version >= '2.7' and python_version not in '3.0, 3.1, 3.2, 3.3'
-sniffio==1.3.0; python_version >= '3.7'
-starlette==0.20.4; python_version >= '3.7'
-typing-extensions==4.4.0; python_version < '3.10'
-urllib3==1.26.12; python_version >= '2.7' and python_version not in '3.0, 3.1, 3.2, 3.3, 3.4, 3.5' and python_version < '4'
->>>>>>> cf443980
 uvicorn==0.19.0